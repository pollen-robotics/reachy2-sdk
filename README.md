# Python SDK for Reachy 2

[![Code style: black](https://img.shields.io/badge/code%20style-black-000000.svg)](https://github.com/psf/black) ![linter](https://github.com/pollen-robotics/reachy2-sdk/actions/workflows/lint.yml/badge.svg) ![pytest](https://github.com/pollen-robotics/reachy2-sdk/actions/workflows/unit_tests.yml/badge.svg) ![coverage](https://img.shields.io/endpoint?url=https://gist.githubusercontent.com/FabienDanieau/92452aca5c894f95fb934dc2a7a6815f/raw/covbadge.json)

## Install

Use the following command to install:

```console
$ pip install -e .[pollen,dev]
```

<<<<<<< HEAD
*[dev]* contains the tools for developers.
*[pollen]* has the custom pollen robotics repos. It is mandatory but not in the default install because github actions cannot fetch private repo directly.

## Logs

The SDK relies on the [python logging system](https://docs.python.org/3/howto/logging.html). Set the desired debug level to see messages from the SDK.

```python
import logging
logging.basicConfig(level=logging.DEBUG)
```
=======
The *[dev]* option includes tools for developers. The *[pollen]* option contains custom Pollen Robotics repositories. It is essential but not included in the default installation because GitHub Actions cannot directly fetch from private repositories.

## Unit tests

To ensure everything is functioning correctly, run the unit tests. There are two groups of tests: offline and online. Offline tests check internal functions using mock objects. Online tests require a connection to a simulated robot (e.g., in rviz), and the virtual robot should exhibit movement during these tests.

To execute the tests, use pytest with an optional category:

```console
$ pytest [-m offline|online]
```

Note that only **offline tests** are executed by the Continuous Integration/Continuous Deployment (CI/CD) pipeline, as they don't require a gRPC connection.
>>>>>>> 8d739391
<|MERGE_RESOLUTION|>--- conflicted
+++ resolved
@@ -10,19 +10,6 @@
 $ pip install -e .[pollen,dev]
 ```
 
-<<<<<<< HEAD
-*[dev]* contains the tools for developers.
-*[pollen]* has the custom pollen robotics repos. It is mandatory but not in the default install because github actions cannot fetch private repo directly.
-
-## Logs
-
-The SDK relies on the [python logging system](https://docs.python.org/3/howto/logging.html). Set the desired debug level to see messages from the SDK.
-
-```python
-import logging
-logging.basicConfig(level=logging.DEBUG)
-```
-=======
 The *[dev]* option includes tools for developers. The *[pollen]* option contains custom Pollen Robotics repositories. It is essential but not included in the default installation because GitHub Actions cannot directly fetch from private repositories.
 
 ## Unit tests
@@ -36,4 +23,13 @@
 ```
 
 Note that only **offline tests** are executed by the Continuous Integration/Continuous Deployment (CI/CD) pipeline, as they don't require a gRPC connection.
->>>>>>> 8d739391
+
+
+## Logs
+
+The SDK relies on the [python logging system](https://docs.python.org/3/howto/logging.html). Set the desired debug level to see messages from the SDK.
+
+```python
+import logging
+logging.basicConfig(level=logging.DEBUG)
+```