import time

import numpy as np
import pytest
from pyquaternion import Quaternion
from reachy2_sdk_api.goto_pb2 import GoalStatus, GoToId

from src.reachy2_sdk.reachy_sdk import ReachySDK

from .test_basic_movements import is_goto_finished


@pytest.fixture(scope="module")
def reachy_sdk() -> ReachySDK:
    reachy = ReachySDK(host="localhost")
    assert reachy.grpc_status == "connected"

    assert reachy.turn_on()

    yield reachy

    assert reachy.turn_off()

    reachy.disconnect()
    ReachySDK.clear()


@pytest.fixture
def reachy_sdk_zeroed(reachy_sdk: ReachySDK) -> ReachySDK:
    reachy_sdk.cancel_all_goto()
    for joint in reachy_sdk.joints.values():
        joint.goal_position = 0
        time.sleep(0.01)

    time.sleep(2)

    return reachy_sdk


@pytest.mark.online
def test_cancel_goto_by_id(reachy_sdk_zeroed: ReachySDK) -> None:
    req = reachy_sdk_zeroed.head.rotate_to(0, 40, 0, duration=10, interpolation_mode="linear")
    time.sleep(2)
    cancel = reachy_sdk_zeroed.cancel_goto_by_id(req)
    assert cancel.ack

    # 40*2/10 -> 8° ideally. but timing is not precise
    assert np.isclose(reachy_sdk_zeroed.head.neck.pitch.present_position, 8, atol=1)
    assert np.isclose(reachy_sdk_zeroed.head.neck.roll.present_position, 0)
    assert np.isclose(reachy_sdk_zeroed.head.neck.yaw.present_position, 0)

    req2 = reachy_sdk_zeroed.l_arm.goto_joints([15, 10, 20, -50, 10, 10, 20], duration=10, interpolation_mode="linear")
    time.sleep(2)
    cancel2 = reachy_sdk_zeroed.cancel_goto_by_id(req2)
    assert cancel2.ack
    assert np.isclose(reachy_sdk_zeroed.l_arm.shoulder.pitch.present_position, 3, atol=1)
    assert np.isclose(reachy_sdk_zeroed.l_arm.shoulder.roll.present_position, 2.0, atol=1)
    assert np.isclose(reachy_sdk_zeroed.l_arm.elbow.yaw.present_position, 4.0, atol=1)
    assert np.isclose(reachy_sdk_zeroed.l_arm.elbow.pitch.present_position, -10, atol=1)
    assert np.isclose(reachy_sdk_zeroed.l_arm.wrist.roll.present_position, 2.0, atol=1)
    assert np.isclose(reachy_sdk_zeroed.l_arm.wrist.pitch.present_position, 2.0, atol=1)
    assert np.isclose(reachy_sdk_zeroed.l_arm.wrist.yaw.present_position, 4.0, atol=1)


@pytest.mark.online
def test_goto_queue(reachy_sdk_zeroed: ReachySDK) -> None:
    _ = reachy_sdk_zeroed.head.rotate_to(0, 40, 0, duration=10, interpolation_mode="linear")
    req2 = reachy_sdk_zeroed.head.rotate_to(20, 0, 0, duration=10, interpolation_mode="linear")
    _ = reachy_sdk_zeroed.l_arm.goto_joints([15, 10, 20, -50, 10, 10, 20], duration=10, interpolation_mode="linear")
    req4 = reachy_sdk_zeroed.head.rotate_to(0, 40, 0, duration=10, interpolation_mode="linear")

    assert len(reachy_sdk_zeroed.head.get_goto_queue()) == 2
    assert reachy_sdk_zeroed.head.get_goto_queue() == [req2, req4]
    assert len(reachy_sdk_zeroed.l_arm.get_goto_queue()) == 0

    cancel = reachy_sdk_zeroed.cancel_goto_by_id(req2)
    assert cancel.ack

    assert len(reachy_sdk_zeroed.head.get_goto_queue()) == 1
    assert reachy_sdk_zeroed.head.get_goto_queue() == [req4]

    cancel = reachy_sdk_zeroed.cancel_all_goto()
    assert cancel.ack


@pytest.mark.online
def test_cancel_all_goto(reachy_sdk_zeroed: ReachySDK) -> None:
    _ = reachy_sdk_zeroed.head.rotate_to(0, 40, 0, duration=10, interpolation_mode="linear")
    _ = reachy_sdk_zeroed.l_arm.goto_joints([15, 10, 20, -50, 10, 10, 20], duration=10, interpolation_mode="linear")
    time.sleep(2)
    cancel = reachy_sdk_zeroed.cancel_all_goto()
    assert cancel.ack

    # 40*2/10 -> 8° ideally. but timing is not precise
    assert np.isclose(reachy_sdk_zeroed.head.neck.pitch.present_position, 8.0, atol=1)
    assert np.isclose(reachy_sdk_zeroed.head.neck.roll.present_position, 0.0)
    assert np.isclose(reachy_sdk_zeroed.head.neck.yaw.present_position, 0.0)
    assert np.isclose(reachy_sdk_zeroed.l_arm.shoulder.pitch.present_position, 3.0, atol=1)
    assert np.isclose(reachy_sdk_zeroed.l_arm.shoulder.roll.present_position, 2.0, atol=1)
    assert np.isclose(reachy_sdk_zeroed.l_arm.elbow.yaw.present_position, 4.0, atol=1)
    assert np.isclose(reachy_sdk_zeroed.l_arm.elbow.pitch.present_position, -10.0, atol=1)
    assert np.isclose(reachy_sdk_zeroed.l_arm.wrist.roll.present_position, 2.0, atol=1)
    assert np.isclose(reachy_sdk_zeroed.l_arm.wrist.pitch.present_position, 2.0, atol=1)
    assert np.isclose(reachy_sdk_zeroed.l_arm.wrist.yaw.present_position, 4.0, atol=1)


@pytest.mark.online
def test_cancel_part_all_goto(reachy_sdk_zeroed: ReachySDK) -> None:
    _ = reachy_sdk_zeroed.head.rotate_to(0, 40, 0, duration=10, interpolation_mode="linear")
    _ = reachy_sdk_zeroed.l_arm.goto_joints([15, 10, 20, -50, 10, 10, 20], duration=10, interpolation_mode="linear")
    time.sleep(2)
    cancel = reachy_sdk_zeroed.head.cancel_all_goto()
    assert cancel.ack

    l_arm_position = reachy_sdk_zeroed.l_arm.get_joints_positions()

    # 40*2/10 -> 8° ideally. but timing is not precise
    assert np.isclose(reachy_sdk_zeroed.head.neck.pitch.present_position, 8.0, atol=1)
    assert np.isclose(reachy_sdk_zeroed.head.neck.roll.present_position, 0.0)
    assert np.isclose(reachy_sdk_zeroed.head.neck.yaw.present_position, 0.0)
    assert np.isclose(l_arm_position[0], 3.0, atol=1)
    assert np.isclose(l_arm_position[1], 2.0, atol=1)
    assert np.isclose(l_arm_position[2], 4.0, atol=1)
    assert np.isclose(l_arm_position[3], -10.0, atol=1)
    assert np.isclose(l_arm_position[4], 2.0, atol=1)
    assert np.isclose(l_arm_position[5], 2.0, atol=1)
    assert np.isclose(l_arm_position[6], 4.0, atol=1)

    time.sleep(2)
    l_arm_position = reachy_sdk_zeroed.l_arm.get_joints_positions()

    assert np.isclose(reachy_sdk_zeroed.head.neck.pitch.present_position, 8.0, atol=1)
    assert np.isclose(reachy_sdk_zeroed.head.neck.roll.present_position, 0.0)
    assert np.isclose(reachy_sdk_zeroed.head.neck.yaw.present_position, 0.0)
    assert np.isclose(l_arm_position[0], 6.0, atol=1)
    assert np.isclose(l_arm_position[1], 4.0, atol=1)
    assert np.isclose(l_arm_position[2], 8.0, atol=1)
    assert np.isclose(l_arm_position[3], -20.0, atol=1)
    assert np.isclose(l_arm_position[4], 4.0, atol=1)
    assert np.isclose(l_arm_position[5], 4.0, atol=1)
    assert np.isclose(l_arm_position[6], 8.0, atol=1)

    req2 = reachy_sdk_zeroed.l_arm.goto_joints([0, 0, 0, 0, 0, 0, 0], duration=10, interpolation_mode="linear")
    req3 = reachy_sdk_zeroed.l_arm.goto_joints([15, 10, 20, -50, 10, 10, 20], duration=10, interpolation_mode="linear")

    assert reachy_sdk_zeroed.l_arm.get_goto_queue() == [req2, req3]

    cancel2 = reachy_sdk_zeroed.l_arm.cancel_all_goto()
    assert cancel2.ack
    assert reachy_sdk_zeroed.l_arm.get_goto_queue() == []

    cancel3 = reachy_sdk_zeroed.cancel_all_goto()
    assert cancel3.ack


@pytest.mark.online
def test_get_goto_playing(reachy_sdk_zeroed: ReachySDK) -> None:
    req1 = reachy_sdk_zeroed.head.rotate_to(0, 0, -10, duration=3)
    req2 = reachy_sdk_zeroed.l_arm.goto_joints([10, 10, 15, -20, 15, -15, -10], duration=5)
    req3 = reachy_sdk_zeroed.r_arm.goto_joints([0, 10, 20, -40, 10, 10, -15], duration=10)

    req4 = reachy_sdk_zeroed.head.rotate_to(30, 0, 0, duration=5)
    req5 = reachy_sdk_zeroed.l_arm.goto_joints([0, 0, 5, -40, 10, -10, 0], duration=6)
    req6 = reachy_sdk_zeroed.r_arm.goto_joints([15, 15, 0, 0, 25, 20, -5], duration=5)

    assert reachy_sdk_zeroed.head.get_goto_playing() == req1
    assert reachy_sdk_zeroed.l_arm.get_goto_playing() == req2
    assert reachy_sdk_zeroed.r_arm.get_goto_playing() == req3

    while not is_goto_finished(reachy_sdk_zeroed, req1):
        time.sleep(0.1)

    assert reachy_sdk_zeroed.head.get_goto_playing() == req4
    assert reachy_sdk_zeroed.l_arm.get_goto_playing() == req2
    assert reachy_sdk_zeroed.r_arm.get_goto_playing() == req3

    while not is_goto_finished(reachy_sdk_zeroed, req2):
        time.sleep(0.1)

    assert reachy_sdk_zeroed.head.get_goto_playing() == req4
    assert reachy_sdk_zeroed.l_arm.get_goto_playing() == req5
    assert reachy_sdk_zeroed.r_arm.get_goto_playing() == req3

    while not is_goto_finished(reachy_sdk_zeroed, req3):
        time.sleep(0.1)

    assert reachy_sdk_zeroed.head.get_goto_playing() == GoToId(id=-1)
    assert reachy_sdk_zeroed.l_arm.get_goto_playing() == req5
    assert reachy_sdk_zeroed.r_arm.get_goto_playing() == req6

    cancel = reachy_sdk_zeroed.cancel_all_goto()
    assert cancel.ack


@pytest.mark.online
def test_get_goto_state(reachy_sdk_zeroed: ReachySDK) -> None:
    req1 = reachy_sdk_zeroed.head.rotate_to(0, 0, -10, duration=3)
    req2 = reachy_sdk_zeroed.l_arm.goto_joints([10, 10, 15, -20, 15, -15, -10], duration=5)
    req3 = reachy_sdk_zeroed.r_arm.goto_joints([0, 10, 20, -40, 10, 10, -15], duration=10)

    req4 = reachy_sdk_zeroed.head.rotate_to(30, 0, 0, duration=5)
    req5 = reachy_sdk_zeroed.l_arm.goto_joints([0, 0, 5, -40, 10, -10, 0], duration=6)
    req6 = reachy_sdk_zeroed.r_arm.goto_joints([15, 15, 0, 0, 25, 20, -5], duration=5)

    assert reachy_sdk_zeroed.get_goto_state(req1).goal_status == GoalStatus.STATUS_EXECUTING
    assert reachy_sdk_zeroed.get_goto_state(req2).goal_status == GoalStatus.STATUS_EXECUTING
    assert reachy_sdk_zeroed.get_goto_state(req3).goal_status == GoalStatus.STATUS_EXECUTING

    assert (reachy_sdk_zeroed.get_goto_state(req4).goal_status == GoalStatus.STATUS_ACCEPTED) | (
        reachy_sdk_zeroed.get_goto_state(req4).goal_status == GoalStatus.STATUS_UNKNOWN
    )  # should be ACCEPTED ?
    assert (reachy_sdk_zeroed.get_goto_state(req5).goal_status == GoalStatus.STATUS_ACCEPTED) | (
        reachy_sdk_zeroed.get_goto_state(req5).goal_status == GoalStatus.STATUS_UNKNOWN
    )  # should be ACCEPTED ?
    assert (reachy_sdk_zeroed.get_goto_state(req6).goal_status == GoalStatus.STATUS_ACCEPTED) | (
        reachy_sdk_zeroed.get_goto_state(req6).goal_status == GoalStatus.STATUS_UNKNOWN
    )  # should be ACCEPTED ?

    while not is_goto_finished(reachy_sdk_zeroed, req1):
        time.sleep(0.1)

    assert reachy_sdk_zeroed.get_goto_state(req1).goal_status == GoalStatus.STATUS_SUCCEEDED
    assert reachy_sdk_zeroed.get_goto_state(req2).goal_status == GoalStatus.STATUS_EXECUTING
    assert reachy_sdk_zeroed.get_goto_state(req3).goal_status == GoalStatus.STATUS_EXECUTING

    assert reachy_sdk_zeroed.get_goto_state(req4).goal_status == GoalStatus.STATUS_EXECUTING
    assert (reachy_sdk_zeroed.get_goto_state(req5).goal_status == GoalStatus.STATUS_ACCEPTED) | (
        reachy_sdk_zeroed.get_goto_state(req5).goal_status == GoalStatus.STATUS_UNKNOWN
    )  # should be ACCEPTED ?
    assert (reachy_sdk_zeroed.get_goto_state(req6).goal_status == GoalStatus.STATUS_ACCEPTED) | (
        reachy_sdk_zeroed.get_goto_state(req6).goal_status == GoalStatus.STATUS_UNKNOWN
    )  # should be ACCEPTED ?

    while not is_goto_finished(reachy_sdk_zeroed, req3):
        time.sleep(0.1)

    cancel_l_arm = reachy_sdk_zeroed.l_arm.cancel_all_goto()
    assert cancel_l_arm.ack

    assert reachy_sdk_zeroed.get_goto_state(req1).goal_status == GoalStatus.STATUS_SUCCEEDED
    assert reachy_sdk_zeroed.get_goto_state(req2).goal_status == GoalStatus.STATUS_SUCCEEDED
    assert reachy_sdk_zeroed.get_goto_state(req3).goal_status == GoalStatus.STATUS_SUCCEEDED

    assert reachy_sdk_zeroed.get_goto_state(req4).goal_status == GoalStatus.STATUS_SUCCEEDED
    assert (reachy_sdk_zeroed.get_goto_state(req5).goal_status == GoalStatus.STATUS_CANCELING) | (
        reachy_sdk_zeroed.get_goto_state(req5).goal_status == GoalStatus.STATUS_CANCELED
    )
    assert reachy_sdk_zeroed.get_goto_state(req6).goal_status == GoalStatus.STATUS_EXECUTING

    cancel = reachy_sdk_zeroed.cancel_all_goto()
    assert cancel.ack

    assert reachy_sdk_zeroed.get_goto_state(req1).goal_status == GoalStatus.STATUS_SUCCEEDED
    assert reachy_sdk_zeroed.get_goto_state(req2).goal_status == GoalStatus.STATUS_SUCCEEDED
    assert reachy_sdk_zeroed.get_goto_state(req3).goal_status == GoalStatus.STATUS_SUCCEEDED

    assert reachy_sdk_zeroed.get_goto_state(req4).goal_status == GoalStatus.STATUS_SUCCEEDED
    assert reachy_sdk_zeroed.get_goto_state(req5).goal_status == GoalStatus.STATUS_CANCELED
    assert (reachy_sdk_zeroed.get_goto_state(req6).goal_status == GoalStatus.STATUS_CANCELING) | (
        reachy_sdk_zeroed.get_goto_state(req6).goal_status == GoalStatus.STATUS_CANCELED
    )


@pytest.mark.online
def test_get_goto_joints_request(reachy_sdk_zeroed: ReachySDK) -> None:
    req1 = reachy_sdk_zeroed.head.rotate_to(30, 0, 0, duration=5)
    req2 = reachy_sdk_zeroed.l_arm.goto_joints([10, 10, 15, -20, 15, -15, -10], duration=7, interpolation_mode="linear")
    req3 = reachy_sdk_zeroed.r_arm.goto_joints([0, 10, 20, -40, 10, 10, -15], duration=10)

    ans1 = reachy_sdk_zeroed.get_goto_joints_request(req1)
    assert ans1.part == "head"
    assert np.allclose(ans1.goal_positions, [30, 0, 0], atol=1e-01)
    assert ans1.duration == 5
    assert ans1.mode == "minimum_jerk"

    ans2 = reachy_sdk_zeroed.get_goto_joints_request(req2)
    assert ans2.part == "l_arm"
    assert np.allclose(ans2.goal_positions, [10, 10, 15, -20, 15, -15, -10], atol=1e-01)
    assert ans2.duration == 7
    assert ans2.mode == "linear"

    ans3 = reachy_sdk_zeroed.get_goto_joints_request(req3)
    assert ans3.part == "r_arm"
    assert np.allclose(ans3.goal_positions, [0, 10, 20, -40, 10, 10, -15], atol=1e-01)
    assert ans3.duration == 10
    assert ans3.mode == "minimum_jerk"

    cancel = reachy_sdk_zeroed.cancel_all_goto()
    assert cancel.ack


@pytest.mark.online
<<<<<<< HEAD
def test_reachy_home(reachy_sdk_zeroed: ReachySDK) -> None:
    zero_arm = [0, 0, 0, 0, 0, 0, 0]
    zero_head = Quaternion(axis=[1, 0, 0], angle=0.0)

    # Test waiting for part's gotos to end

    req1 = reachy_sdk_zeroed.head.rotate_to(30, 0, 0, duration=4)
    req2 = reachy_sdk_zeroed.r_arm.goto_joints([0, 10, 20, -40, 10, 10, -15], duration=5)
    req3 = reachy_sdk_zeroed.l_arm.goto_joints([10, 10, 15, -20, 15, -15, -10], duration=6)

    time.sleep(2)

    req_h, req_r, req_l = reachy_sdk_zeroed.home()

    assert reachy_sdk_zeroed.get_goto_state(req1).goal_status == GoalStatus.STATUS_EXECUTING
    assert reachy_sdk_zeroed.get_goto_state(req2).goal_status == GoalStatus.STATUS_EXECUTING
    assert reachy_sdk_zeroed.get_goto_state(req3).goal_status == GoalStatus.STATUS_EXECUTING

    assert (reachy_sdk_zeroed.get_goto_state(req_h).goal_status == GoalStatus.STATUS_ACCEPTED) | (
        reachy_sdk_zeroed.get_goto_state(req_h).goal_status == GoalStatus.STATUS_UNKNOWN
    )  # should be ACCEPTED ?
    assert (reachy_sdk_zeroed.get_goto_state(req_r).goal_status == GoalStatus.STATUS_ACCEPTED) | (
        reachy_sdk_zeroed.get_goto_state(req_r).goal_status == GoalStatus.STATUS_UNKNOWN
    )  # should be ACCEPTED ?
    assert (reachy_sdk_zeroed.get_goto_state(req_l).goal_status == GoalStatus.STATUS_ACCEPTED) | (
        reachy_sdk_zeroed.get_goto_state(req_l).goal_status == GoalStatus.STATUS_UNKNOWN
    )  # should be ACCEPTED ?

    while not is_goto_finished(reachy_sdk_zeroed, req2):
        time.sleep(0.1)

    assert reachy_sdk_zeroed.get_goto_state(req1).goal_status == GoalStatus.STATUS_SUCCEEDED
    assert reachy_sdk_zeroed.get_goto_state(req2).goal_status == GoalStatus.STATUS_SUCCEEDED
    assert reachy_sdk_zeroed.get_goto_state(req3).goal_status == GoalStatus.STATUS_EXECUTING

    assert reachy_sdk_zeroed.get_goto_state(req_h).goal_status == GoalStatus.STATUS_EXECUTING
    assert reachy_sdk_zeroed.get_goto_state(req_r).goal_status == GoalStatus.STATUS_EXECUTING
    assert (reachy_sdk_zeroed.get_goto_state(req_l).goal_status == GoalStatus.STATUS_ACCEPTED) | (
        reachy_sdk_zeroed.get_goto_state(req_l).goal_status == GoalStatus.STATUS_UNKNOWN
    )  # should be ACCEPTED ?

    while not is_goto_finished(reachy_sdk_zeroed, req_l):
        time.sleep(0.1)

    ans_r = reachy_sdk_zeroed.get_goto_joints_request(req_r)
    assert ans_r.part == "r_arm"
    assert np.allclose(ans_r.goal_positions, zero_arm, atol=1e-01)
    assert ans_r.duration == 2
    assert ans_r.mode == "minimum_jerk"

    assert reachy_sdk_zeroed.get_goto_state(req_h).goal_status == GoalStatus.STATUS_SUCCEEDED
    assert reachy_sdk_zeroed.get_goto_state(req_r).goal_status == GoalStatus.STATUS_SUCCEEDED
    assert reachy_sdk_zeroed.get_goto_state(req_l).goal_status == GoalStatus.STATUS_SUCCEEDED
    assert np.isclose(Quaternion.distance(reachy_sdk_zeroed.head.get_orientation(), zero_head), 0, atol=1e-04)
    assert np.allclose(reachy_sdk_zeroed.r_arm.get_joints_positions(), zero_arm, atol=1e-01)
    assert np.allclose(reachy_sdk_zeroed.l_arm.get_joints_positions(), zero_arm, atol=1e-01)

    cancel = reachy_sdk_zeroed.cancel_all_goto()
    assert cancel.ack

    # Test without waiting for part's gotos to end

    req4 = reachy_sdk_zeroed.head.rotate_to(30, 0, 0, duration=4)
    req5 = reachy_sdk_zeroed.r_arm.goto_joints([0, 10, 20, -40, 10, 10, -15], duration=5)
    req6 = reachy_sdk_zeroed.l_arm.goto_joints([10, 10, 15, -20, 15, -15, -10], duration=6)

    time.sleep(2)

    req_h2, req_r2, req_l2 = reachy_sdk_zeroed.home(wait_for_goto_end=False, duration=1, interpolation_mode="linear")

    assert (reachy_sdk_zeroed.get_goto_state(req4).goal_status == GoalStatus.STATUS_CANCELING) | (
        reachy_sdk_zeroed.get_goto_state(req4).goal_status == GoalStatus.STATUS_CANCELED
    )
    assert (reachy_sdk_zeroed.get_goto_state(req5).goal_status == GoalStatus.STATUS_CANCELING) | (
        reachy_sdk_zeroed.get_goto_state(req5).goal_status == GoalStatus.STATUS_CANCELED
    )
    assert (reachy_sdk_zeroed.get_goto_state(req6).goal_status == GoalStatus.STATUS_CANCELING) | (
        reachy_sdk_zeroed.get_goto_state(req6).goal_status == GoalStatus.STATUS_CANCELED
    )
    assert reachy_sdk_zeroed.get_goto_state(req_h2).goal_status == GoalStatus.STATUS_EXECUTING
    assert reachy_sdk_zeroed.get_goto_state(req_r2).goal_status == GoalStatus.STATUS_EXECUTING
    assert reachy_sdk_zeroed.get_goto_state(req_l2).goal_status == GoalStatus.STATUS_EXECUTING

    while not is_goto_finished(reachy_sdk_zeroed, req_l2):
        time.sleep(0.1)

    ans_l2 = reachy_sdk_zeroed.get_goto_joints_request(req_l2)
    assert ans_l2.part == "l_arm"
    assert np.allclose(ans_l2.goal_positions, zero_arm, atol=1e-01)
    assert ans_l2.duration == 1
    assert ans_l2.mode == "linear"

    assert reachy_sdk_zeroed.get_goto_state(req_h).goal_status == GoalStatus.STATUS_SUCCEEDED
    assert reachy_sdk_zeroed.get_goto_state(req_r).goal_status == GoalStatus.STATUS_SUCCEEDED
    assert reachy_sdk_zeroed.get_goto_state(req_l).goal_status == GoalStatus.STATUS_SUCCEEDED
    assert np.isclose(
        Quaternion.distance(reachy_sdk_zeroed.head.get_orientation(), zero_head), 0, atol=1e-03
    )  # why not 1e-04 here?
    assert np.allclose(reachy_sdk_zeroed.r_arm.get_joints_positions(), zero_arm, atol=1e-01)
    assert np.allclose(reachy_sdk_zeroed.l_arm.get_joints_positions(), zero_arm, atol=1e-01)
=======
def test_is_goto_finished(reachy_sdk_zeroed: ReachySDK) -> None:
    req1 = reachy_sdk_zeroed.head.rotate_to(30, 0, 0, duration=2)
    req2 = reachy_sdk_zeroed.l_arm.goto_joints([10, 10, 15, -20, 15, -15, -10], duration=3, interpolation_mode="linear")
    req3 = reachy_sdk_zeroed.r_arm.goto_joints([0, 10, 20, -40, 10, 10, -15], duration=4)

    time.sleep(1)
    assert not reachy_sdk_zeroed.is_goto_finished(req1)
    assert not reachy_sdk_zeroed.is_goto_finished(req2)
    assert not reachy_sdk_zeroed.is_goto_finished(req3)

    req4 = reachy_sdk_zeroed.head.rotate_to(0, 0, 0, duration=1)
    req5 = reachy_sdk_zeroed.l_arm.goto_joints([0, 0, 0, 0, 0, 0, 0], duration=1)
    req6 = reachy_sdk_zeroed.r_arm.goto_joints([0, 0, 0, 0, 0, 0, 0], duration=4)

    time.sleep(1)
    assert reachy_sdk_zeroed.get_goto_state(req1).goal_status == GoalStatus.STATUS_SUCCEEDED
    assert reachy_sdk_zeroed.get_goto_state(req2).goal_status == GoalStatus.STATUS_EXECUTING
    assert reachy_sdk_zeroed.get_goto_state(req3).goal_status == GoalStatus.STATUS_EXECUTING
    assert reachy_sdk_zeroed.is_goto_finished(req1)
    assert not reachy_sdk_zeroed.is_goto_finished(req2)
    assert not reachy_sdk_zeroed.is_goto_finished(req3)
    assert not reachy_sdk_zeroed.is_goto_finished(req4)
    assert not reachy_sdk_zeroed.is_goto_finished(req5)
    assert not reachy_sdk_zeroed.is_goto_finished(req6)

    cancel = reachy_sdk_zeroed.l_arm.cancel_all_goto()
    assert cancel.ack
    assert reachy_sdk_zeroed.is_goto_finished(req2)

    time.sleep(2)
    assert reachy_sdk_zeroed.get_goto_state(req1).goal_status == GoalStatus.STATUS_SUCCEEDED
    assert reachy_sdk_zeroed.get_goto_state(req2).goal_status == GoalStatus.STATUS_CANCELED
    assert reachy_sdk_zeroed.get_goto_state(req3).goal_status == GoalStatus.STATUS_SUCCEEDED
    assert reachy_sdk_zeroed.is_goto_finished(req1)
    assert reachy_sdk_zeroed.is_goto_finished(req2)
    assert reachy_sdk_zeroed.is_goto_finished(req3)
    assert reachy_sdk_zeroed.is_goto_finished(req4)
    assert reachy_sdk_zeroed.is_goto_finished(req5)
    assert not reachy_sdk_zeroed.is_goto_finished(req6)


@pytest.mark.online
def test_is_goto_playing(reachy_sdk_zeroed: ReachySDK) -> None:
    req1 = reachy_sdk_zeroed.head.rotate_to(30, 0, 0, duration=2)
    req2 = reachy_sdk_zeroed.l_arm.goto_joints([10, 10, 15, -20, 15, -15, -10], duration=3, interpolation_mode="linear")
    req3 = reachy_sdk_zeroed.r_arm.goto_joints([0, 10, 20, -40, 10, 10, -15], duration=4)

    time.sleep(1)
    assert reachy_sdk_zeroed.is_goto_playing(req1)
    assert reachy_sdk_zeroed.is_goto_playing(req2)
    assert reachy_sdk_zeroed.is_goto_playing(req3)

    req4 = reachy_sdk_zeroed.head.rotate_to(0, 0, 0, duration=1)
    req5 = reachy_sdk_zeroed.l_arm.goto_joints([0, 0, 0, 0, 0, 0, 0], duration=1)
    req6 = reachy_sdk_zeroed.r_arm.goto_joints([0, 0, 0, 0, 0, 0, 0], duration=4)

    time.sleep(1)
    assert reachy_sdk_zeroed.get_goto_state(req1).goal_status == GoalStatus.STATUS_SUCCEEDED
    assert reachy_sdk_zeroed.get_goto_state(req2).goal_status == GoalStatus.STATUS_EXECUTING
    assert reachy_sdk_zeroed.get_goto_state(req3).goal_status == GoalStatus.STATUS_EXECUTING
    assert not reachy_sdk_zeroed.is_goto_playing(req1)
    assert reachy_sdk_zeroed.is_goto_playing(req2)
    assert reachy_sdk_zeroed.is_goto_playing(req3)
    assert reachy_sdk_zeroed.is_goto_playing(req4)
    assert not reachy_sdk_zeroed.is_goto_playing(req5)
    assert not reachy_sdk_zeroed.is_goto_playing(req6)

    cancel = reachy_sdk_zeroed.l_arm.cancel_all_goto()
    assert cancel.ack
    assert not reachy_sdk_zeroed.is_goto_playing(req2)

    time.sleep(2)
    assert reachy_sdk_zeroed.get_goto_state(req1).goal_status == GoalStatus.STATUS_SUCCEEDED
    assert reachy_sdk_zeroed.get_goto_state(req2).goal_status == GoalStatus.STATUS_CANCELED
    assert reachy_sdk_zeroed.get_goto_state(req3).goal_status == GoalStatus.STATUS_SUCCEEDED
    assert not reachy_sdk_zeroed.is_goto_playing(req1)
    assert not reachy_sdk_zeroed.is_goto_playing(req2)
    assert not reachy_sdk_zeroed.is_goto_playing(req3)
    assert not reachy_sdk_zeroed.is_goto_playing(req4)
    assert not reachy_sdk_zeroed.is_goto_playing(req5)
    assert reachy_sdk_zeroed.is_goto_playing(req6)
>>>>>>> bf9262a2
<|MERGE_RESOLUTION|>--- conflicted
+++ resolved
@@ -290,7 +290,6 @@
 
 
 @pytest.mark.online
-<<<<<<< HEAD
 def test_reachy_home(reachy_sdk_zeroed: ReachySDK) -> None:
     zero_arm = [0, 0, 0, 0, 0, 0, 0]
     zero_head = Quaternion(axis=[1, 0, 0], angle=0.0)
@@ -391,7 +390,8 @@
     )  # why not 1e-04 here?
     assert np.allclose(reachy_sdk_zeroed.r_arm.get_joints_positions(), zero_arm, atol=1e-01)
     assert np.allclose(reachy_sdk_zeroed.l_arm.get_joints_positions(), zero_arm, atol=1e-01)
-=======
+
+@pytest.mark.online
 def test_is_goto_finished(reachy_sdk_zeroed: ReachySDK) -> None:
     req1 = reachy_sdk_zeroed.head.rotate_to(30, 0, 0, duration=2)
     req2 = reachy_sdk_zeroed.l_arm.goto_joints([10, 10, 15, -20, 15, -15, -10], duration=3, interpolation_mode="linear")
@@ -432,7 +432,6 @@
     assert reachy_sdk_zeroed.is_goto_finished(req5)
     assert not reachy_sdk_zeroed.is_goto_finished(req6)
 
-
 @pytest.mark.online
 def test_is_goto_playing(reachy_sdk_zeroed: ReachySDK) -> None:
     req1 = reachy_sdk_zeroed.head.rotate_to(30, 0, 0, duration=2)
@@ -472,5 +471,4 @@
     assert not reachy_sdk_zeroed.is_goto_playing(req3)
     assert not reachy_sdk_zeroed.is_goto_playing(req4)
     assert not reachy_sdk_zeroed.is_goto_playing(req5)
-    assert reachy_sdk_zeroed.is_goto_playing(req6)
->>>>>>> bf9262a2
+    assert reachy_sdk_zeroed.is_goto_playing(req6)