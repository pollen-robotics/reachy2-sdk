import time

import numpy as np
import numpy.typing as npt
import pytest
from pyquaternion import Quaternion
from reachy2_sdk_api.goto_pb2 import GoalStatus, GoToId

from src.reachy2_sdk.reachy_sdk import ReachySDK


<<<<<<< HEAD
=======
@pytest.fixture(scope="module")
def reachy_sdk() -> ReachySDK:
    reachy = ReachySDK(host="localhost")
    assert reachy.is_connected()

    assert reachy.turn_on()

    yield reachy

    assert reachy.turn_off()

    reachy.disconnect()
    ReachySDK.clear()


@pytest.fixture
def reachy_sdk_zeroed(reachy_sdk: ReachySDK) -> ReachySDK:
    reachy_sdk.cancel_all_moves()
    for joint in reachy_sdk.joints.values():
        joint.goal_position = 0

    time.sleep(1)

    return reachy_sdk


>>>>>>> 87d27f68
@pytest.mark.online
def test_basic(reachy_sdk_zeroed: ReachySDK) -> None:
    goal_position = -90
    reachy_sdk_zeroed.r_arm.elbow.pitch.goal_position = goal_position
    time.sleep(1)
    assert reachy_sdk_zeroed.r_arm.elbow.pitch.present_position == goal_position


def build_pose_matrix(x: float, y: float, z: float) -> npt.NDArray[np.float64]:
    # The effector is always at the same orientation in the world frame
    return np.array(
        [
            [0, 0, -1, x],
            [0, 1, 0, y],
            [1, 0, 0, z],
            [0, 0, 0, 1],
        ]
    )


@pytest.mark.online
def test_square(reachy_sdk_zeroed: ReachySDK) -> None:
    # In A position, the effector is at (0.3, -0,4, -0.3) in the world frame
    # In B position, the effector is at (0.3, -0.4, 0) in the world frame
    # In C position, the effector is at (0.3, -0.1, 0.0) in the world frame
    # In D position, the effector is at (0.3, -0.1, -0.3) in the world frame

    # Going from A to B
    for z in np.arange(-0.3, 0.01, 0.01):
        target_pose = build_pose_matrix(0.3, -0.4, z)
        ik = reachy_sdk_zeroed.r_arm.inverse_kinematics(target_pose)

        for joint, goal_pos in zip(reachy_sdk_zeroed.r_arm.joints.values(), ik):
            joint.goal_position = goal_pos

    time.sleep(2)

    B = build_pose_matrix(0.3, -0.4, 0)
    current_pos = reachy_sdk_zeroed.r_arm.forward_kinematics()
    assert np.allclose(current_pos, B, atol=1e-03)

    # Going from B to C
    for y in np.arange(-0.4, -0.1, 0.01):
        target_pose = build_pose_matrix(0.3, y, 0.0)
        ik = reachy_sdk_zeroed.r_arm.inverse_kinematics(target_pose)

        for joint, goal_pos in zip(reachy_sdk_zeroed.r_arm.joints.values(), ik):
            joint.goal_position = goal_pos

    time.sleep(2)

    C = build_pose_matrix(0.3, -0.1, 0)
    current_pos = reachy_sdk_zeroed.r_arm.forward_kinematics()
    assert np.allclose(current_pos, C, atol=1e-03)

    # Going from C to D
    for z in np.arange(0.0, -0.31, -0.01):
        target_pose = build_pose_matrix(0.3, -0.1, z)
        ik = reachy_sdk_zeroed.r_arm.inverse_kinematics(target_pose)

        for joint, goal_pos in zip(reachy_sdk_zeroed.r_arm.joints.values(), ik):
            joint.goal_position = goal_pos

    time.sleep(2)

    D = build_pose_matrix(0.3, -0.1, -0.3)
    current_pos = reachy_sdk_zeroed.r_arm.forward_kinematics()
    assert np.allclose(current_pos, D, atol=1e-03)

    # Going from D to A
    for y in np.arange(-0.1, -0.4, -0.01):
        target_pose = build_pose_matrix(0.3, y, -0.3)
        ik = reachy_sdk_zeroed.r_arm.inverse_kinematics(target_pose)

        for joint, goal_pos in zip(reachy_sdk_zeroed.r_arm.joints.values(), ik):
            joint.goal_position = goal_pos

    time.sleep(2)

    A = build_pose_matrix(0.3, -0.4, -0.3)
    current_pos = reachy_sdk_zeroed.r_arm.forward_kinematics()
    assert np.allclose(current_pos, A, atol=1e-03)


def is_goto_finished(reachy: ReachySDK, id: GoToId) -> bool:
    state = reachy._get_move_state(id)
    result = bool(
        state.goal_status == GoalStatus.STATUS_ABORTED
        or state.goal_status == GoalStatus.STATUS_CANCELED
        or state.goal_status == GoalStatus.STATUS_SUCCEEDED
    )
    return result


@pytest.mark.online
def test_head_movements(reachy_sdk_zeroed: ReachySDK) -> None:
    q0 = Quaternion(axis=[1, 0, 0], angle=np.pi / 6.0)  # Rotate 30 about X
    id = reachy_sdk_zeroed.head.orient(q0, duration=1)

    while not is_goto_finished(reachy_sdk_zeroed, id):
        time.sleep(0.1)

    q1 = reachy_sdk_zeroed.head.get_orientation()
    assert np.isclose(Quaternion.distance(q0, q1), 0, atol=1e-04)

    id = reachy_sdk_zeroed.head.rotate_to(roll=0, pitch=60, yaw=0, duration=1)
    q2 = Quaternion(axis=[0, 1, 0], angle=np.pi / 3.0)  # Rotate 60 about Y

    while not is_goto_finished(reachy_sdk_zeroed, id):
        time.sleep(0.1)

    q3 = reachy_sdk_zeroed.head.get_orientation()
    assert np.isclose(Quaternion.distance(q2, q3), 0, atol=1e-04)

    id = reachy_sdk_zeroed.head.look_at(10000, 10000, 0, duration=1)
    q4 = Quaternion(axis=[0, 0, 1], angle=np.pi / 4.0)  # Rotate 45 about Z

    while not is_goto_finished(reachy_sdk_zeroed, id):
        time.sleep(0.1)

    q5 = reachy_sdk_zeroed.head.get_orientation()
    assert np.isclose(Quaternion.distance(q4, q5), 0, atol=1e-04)

    id = reachy_sdk_zeroed.head.look_at(10000, 0, -10000, duration=1)
    q6 = Quaternion(axis=[0, 1, 0], angle=np.pi / 4.0)  # Rotate 45 about Y

    while not is_goto_finished(reachy_sdk_zeroed, id):
        time.sleep(0.1)

    q7 = reachy_sdk_zeroed.head.get_orientation()
    assert np.isclose(Quaternion.distance(q6, q7), 0, atol=1e-04)


@pytest.mark.online
def test_basic_get_positions(reachy_sdk_zeroed: ReachySDK) -> None:
    expected_pos1 = [0, 0, 0, 0, 0, 0, 0]

    assert np.allclose(reachy_sdk_zeroed.l_arm.get_joints_positions(), expected_pos1, atol=1e-01)

    expected_pos2 = [15, 10, 20, -50, 10, 10, 20]
    id = reachy_sdk_zeroed.l_arm.goto_joints(expected_pos2, duration=3)
    while not is_goto_finished(reachy_sdk_zeroed, id):
        time.sleep(0.1)
    assert np.allclose(reachy_sdk_zeroed.l_arm.get_joints_positions(), expected_pos2, atol=1e-01)<|MERGE_RESOLUTION|>--- conflicted
+++ resolved
@@ -9,35 +9,6 @@
 from src.reachy2_sdk.reachy_sdk import ReachySDK
 
 
-<<<<<<< HEAD
-=======
-@pytest.fixture(scope="module")
-def reachy_sdk() -> ReachySDK:
-    reachy = ReachySDK(host="localhost")
-    assert reachy.is_connected()
-
-    assert reachy.turn_on()
-
-    yield reachy
-
-    assert reachy.turn_off()
-
-    reachy.disconnect()
-    ReachySDK.clear()
-
-
-@pytest.fixture
-def reachy_sdk_zeroed(reachy_sdk: ReachySDK) -> ReachySDK:
-    reachy_sdk.cancel_all_moves()
-    for joint in reachy_sdk.joints.values():
-        joint.goal_position = 0
-
-    time.sleep(1)
-
-    return reachy_sdk
-
-
->>>>>>> 87d27f68
 @pytest.mark.online
 def test_basic(reachy_sdk_zeroed: ReachySDK) -> None:
     goal_position = -90
