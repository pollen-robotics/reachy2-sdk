--- conflicted
+++ resolved
@@ -22,19 +22,6 @@
     with pytest.raises(ConnectionError):
         rsdk._get_info()
 
-<<<<<<< HEAD
-    with pytest.raises(AttributeError):
-        rsdk.audio
-
-    with pytest.raises(AttributeError):
-        rsdk.cameras
-
-    assert len(rsdk.enabled_parts) == 0
-
-    assert len(rsdk.disabled_parts) == 0
-
-=======
->>>>>>> 87d27f68
     assert len(rsdk.joints) == 0
 
     assert len(rsdk._actuators) == 0
