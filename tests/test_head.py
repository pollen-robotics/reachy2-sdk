import grpc
import pytest
from google.protobuf.wrappers_pb2 import BoolValue, FloatValue
from pyquaternion import Quaternion
from reachy2_sdk_api.component_pb2 import PIDGains
from reachy2_sdk_api.head_pb2 import Head as Head_proto
from reachy2_sdk_api.head_pb2 import HeadState
from reachy2_sdk_api.kinematics_pb2 import ExtEulerAngles, Rotation3d
from reachy2_sdk_api.orbita3d_pb2 import Float3d, Orbita3dState, PID3d, Vector3d

from reachy2_sdk.orbita.utils import to_position
from reachy2_sdk.parts.head import Head


@pytest.mark.offline
def test_class() -> None:
    grpc_channel = grpc.insecure_channel("dummy:5050")

    compliance = BoolValue(value=True)

    pid = PID3d(
        motor_1=PIDGains(p=FloatValue(value=0), i=FloatValue(value=0), d=FloatValue(value=0)),
        motor_2=PIDGains(p=FloatValue(value=0), i=FloatValue(value=0), d=FloatValue(value=0)),
        motor_3=PIDGains(p=FloatValue(value=0), i=FloatValue(value=0), d=FloatValue(value=0)),
    )

    temperature = Float3d(motor_1=FloatValue(value=0), motor_2=FloatValue(value=0), motor_3=FloatValue(value=0))
    speed_limit = Float3d(motor_1=FloatValue(value=0), motor_2=FloatValue(value=0), motor_3=FloatValue(value=0))
    torque_limit = Float3d(motor_1=FloatValue(value=0), motor_2=FloatValue(value=0), motor_3=FloatValue(value=0))
    present_speed = Vector3d(x=FloatValue(value=0), y=FloatValue(value=0), z=FloatValue(value=0))
    present_load = Vector3d(x=FloatValue(value=0), y=FloatValue(value=0), z=FloatValue(value=0))
    present_rot = Rotation3d(rpy=ExtEulerAngles(roll=FloatValue(value=1), pitch=FloatValue(value=2), yaw=FloatValue(value=3)))
    goal_rot = Rotation3d(rpy=ExtEulerAngles(roll=FloatValue(value=4), pitch=FloatValue(value=5), yaw=FloatValue(value=6)))
    neck_state = Orbita3dState(
        compliant=compliance,
        present_position=present_rot,
        goal_position=goal_rot,
        temperature=temperature,
        pid=pid,
        speed_limit=speed_limit,
        torque_limit=torque_limit,
        present_speed=present_speed,
        present_load=present_load,
    )
    head_proto = Head_proto()
    head_state = HeadState(neck_state=neck_state)
    head = Head(head_msg=head_proto, initial_state=head_state, grpc_channel=grpc_channel, goto_stub=None)

    assert head.__repr__() != ""

    assert not head.neck.is_on()
    assert head.is_off()
    assert not head.is_on()

    assert len(head._actuators) == 1
    assert isinstance(head._actuators, dict)

    # use to_position()  to convert radian to degree
    assert head.neck.roll.goal_position == to_position(goal_rot.rpy.roll.value)
    assert head.neck.roll.present_position == to_position(present_rot.rpy.roll.value)
    assert head.neck.pitch.goal_position == to_position(goal_rot.rpy.pitch.value)
    assert head.neck.pitch.present_position == to_position(present_rot.rpy.pitch.value)
    assert head.neck.yaw.goal_position == to_position(goal_rot.rpy.yaw.value)
    assert head.neck.yaw.present_position == to_position(present_rot.rpy.yaw.value)

    assert head.joints["neck.pitch"]._axis_type == "pitch"
    assert head.joints["neck.pitch"].goal_position == to_position(goal_rot.rpy.pitch.value)
    assert head.joints["neck.pitch"].present_position == to_position(present_rot.rpy.pitch.value)

    assert head.joints["neck.yaw"]._axis_type == "yaw"
    assert head.joints["neck.yaw"].goal_position == to_position(goal_rot.rpy.yaw.value)
    assert head.joints["neck.yaw"].present_position == to_position(present_rot.rpy.yaw.value)

    assert head.joints["neck.roll"]._axis_type == "roll"
    assert head.joints["neck.roll"].goal_position == to_position(goal_rot.rpy.roll.value)
    assert head.joints["neck.roll"].present_position == to_position(present_rot.rpy.roll.value)

    # updating values
    compliance = BoolValue(value=False)

    pid = PID3d(
        motor_1=PIDGains(p=FloatValue(value=0), i=FloatValue(value=0), d=FloatValue(value=0)),
        motor_2=PIDGains(p=FloatValue(value=0), i=FloatValue(value=0), d=FloatValue(value=0)),
        motor_3=PIDGains(p=FloatValue(value=0), i=FloatValue(value=0), d=FloatValue(value=0)),
    )

    temperature = Float3d(motor_1=FloatValue(value=0), motor_2=FloatValue(value=0), motor_3=FloatValue(value=0))
    speed_limit = Float3d(motor_1=FloatValue(value=0), motor_2=FloatValue(value=0), motor_3=FloatValue(value=0))
    torque_limit = Float3d(motor_1=FloatValue(value=0), motor_2=FloatValue(value=0), motor_3=FloatValue(value=0))
    present_speed = Vector3d(x=FloatValue(value=0), y=FloatValue(value=0), z=FloatValue(value=0))
    present_load = Vector3d(x=FloatValue(value=0), y=FloatValue(value=0), z=FloatValue(value=0))
    present_rot = Rotation3d(rpy=ExtEulerAngles(roll=FloatValue(value=7), pitch=FloatValue(value=8), yaw=FloatValue(value=9)))
    goal_rot = Rotation3d(rpy=ExtEulerAngles(roll=FloatValue(value=10), pitch=FloatValue(value=11), yaw=FloatValue(value=12)))
    neck_state = Orbita3dState(
        compliant=compliance,
        present_position=present_rot,
        goal_position=goal_rot,
        temperature=temperature,
        pid=pid,
        speed_limit=speed_limit,
        torque_limit=torque_limit,
        present_speed=present_speed,
        present_load=present_load,
    )

    head_state = HeadState(neck_state=neck_state)

    head._update_with(head_state)

    assert head.neck.is_on()

    assert len(head._actuators) == 1
    assert isinstance(head._actuators, dict)

    assert head.neck.roll.goal_position == to_position(goal_rot.rpy.roll.value)
    assert head.neck.roll.present_position == to_position(present_rot.rpy.roll.value)
    assert head.neck.pitch.goal_position == to_position(goal_rot.rpy.pitch.value)
    assert head.neck.pitch.present_position == to_position(present_rot.rpy.pitch.value)
    assert head.neck.yaw.goal_position == to_position(goal_rot.rpy.yaw.value)
    assert head.neck.yaw.present_position == to_position(present_rot.rpy.yaw.value)

    assert head.joints["neck.pitch"]._axis_type == "pitch"
    assert head.joints["neck.pitch"].goal_position == to_position(goal_rot.rpy.pitch.value)
    assert head.joints["neck.pitch"].present_position == to_position(present_rot.rpy.pitch.value)

    assert head.joints["neck.yaw"]._axis_type == "yaw"
    assert head.joints["neck.yaw"].goal_position == to_position(goal_rot.rpy.yaw.value)
    assert head.joints["neck.yaw"].present_position == to_position(present_rot.rpy.yaw.value)

<<<<<<< HEAD
    assert head.joints["roll"]._axis_type == "roll"
    assert head.joints["roll"].goal_position == to_position(goal_rot.rpy.roll.value)
    assert head.joints["roll"].present_position == to_position(present_rot.rpy.roll.value)

    with pytest.raises(ValueError):
        head.look_at(1, 0, -0.2, duration=0)

    with pytest.raises(ValueError):
        quat = Quaternion(axis=[1, 0, 0], angle=20.0)
        head.orient(quat, duration=0)

    with pytest.raises(ValueError):
        head.rotate_to(20, 30, 10, duration=0)
=======
    assert head.joints["neck.roll"]._axis_type == "roll"
    assert head.joints["neck.roll"].goal_position == to_position(goal_rot.rpy.roll.value)
    assert head.joints["neck.roll"].present_position == to_position(present_rot.rpy.roll.value)
>>>>>>> 2ea6f116
<|MERGE_RESOLUTION|>--- conflicted
+++ resolved
@@ -127,10 +127,9 @@
     assert head.joints["neck.yaw"].goal_position == to_position(goal_rot.rpy.yaw.value)
     assert head.joints["neck.yaw"].present_position == to_position(present_rot.rpy.yaw.value)
 
-<<<<<<< HEAD
-    assert head.joints["roll"]._axis_type == "roll"
-    assert head.joints["roll"].goal_position == to_position(goal_rot.rpy.roll.value)
-    assert head.joints["roll"].present_position == to_position(present_rot.rpy.roll.value)
+    assert head.joints["neck.roll"]._axis_type == "roll"
+    assert head.joints["neck.roll"].goal_position == to_position(goal_rot.rpy.roll.value)
+    assert head.joints["neck.roll"].present_position == to_position(present_rot.rpy.roll.value)
 
     with pytest.raises(ValueError):
         head.look_at(1, 0, -0.2, duration=0)
@@ -140,9 +139,4 @@
         head.orient(quat, duration=0)
 
     with pytest.raises(ValueError):
-        head.rotate_to(20, 30, 10, duration=0)
-=======
-    assert head.joints["neck.roll"]._axis_type == "roll"
-    assert head.joints["neck.roll"].goal_position == to_position(goal_rot.rpy.roll.value)
-    assert head.joints["neck.roll"].present_position == to_position(present_rot.rpy.roll.value)
->>>>>>> 2ea6f116
+        head.rotate_to(20, 30, 10, duration=0)