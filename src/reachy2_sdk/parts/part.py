--- conflicted
+++ resolved
@@ -1,8 +1,5 @@
-<<<<<<< HEAD
 import logging
-=======
 import time
->>>>>>> 8274b819
 from abc import ABC, abstractmethod
 from typing import Any, Dict
 
