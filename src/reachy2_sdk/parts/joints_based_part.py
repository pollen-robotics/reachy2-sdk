--- conflicted
+++ resolved
@@ -43,21 +43,16 @@
     def get_joints_positions(self) -> List[float]:
         pass
 
-<<<<<<< HEAD
     @abstractmethod
     def send_goal_positions(self) -> None:
         pass
 
-    def set_torque_limit(self, value: int) -> None:
-        """Choose percentage of torque max value applied as limit to the arms."""
-=======
     def set_torque_limits(self, value: int) -> None:
         """Choose percentage of torque max value applied as limit of all part's motors."""
         if not isinstance(value, float | int):
             raise ValueError(f"Expected one of: float, int for torque_limit, got {type(value).__name__}")
         if not (0 <= value <= 100):
             raise ValueError(f"torque_limit must be in [0, 100], got {value}.")
->>>>>>> 83b09044
         req = TorqueLimitRequest(
             id=self._part_id,
             limit=value,
