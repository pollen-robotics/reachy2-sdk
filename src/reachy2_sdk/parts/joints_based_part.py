--- conflicted
+++ resolved
@@ -60,16 +60,12 @@
         return _joints
 
     @abstractmethod
-<<<<<<< HEAD
     def get_current_positions(self) -> List[float]:
-=======
-    def get_joints_positions(self) -> List[float]:
         """Get the current positions of all joints.
 
         Returns:
             A list of float values representing the present positions in degrees of the arm's joints.
         """
->>>>>>> b44ff48b
         pass
 
     @abstractmethod
