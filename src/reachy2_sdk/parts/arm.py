"""Reachy Arm module.

Handles all specific method to an Arm (left and/or right) especially:
- the forward kinematics
- the inverse kinematics
- goto functions
"""

import logging
import time
from typing import Dict, List, Optional

import grpc
import numpy as np
import numpy.typing as npt
from google.protobuf.wrappers_pb2 import FloatValue
from pyquaternion import Quaternion
from reachy2_sdk_api.arm_pb2 import Arm as Arm_proto
from reachy2_sdk_api.arm_pb2 import (  # ArmLimits,; ArmTemperatures,
    ArmCartesianGoal,
    ArmEndEffector,
    ArmFKRequest,
    ArmIKRequest,
    ArmJointGoal,
    ArmState,
    SpeedLimitRequest,
    TorqueLimitRequest,
)
from reachy2_sdk_api.arm_pb2_grpc import ArmServiceStub
from reachy2_sdk_api.goto_pb2 import (
    CartesianGoal,
    GoToAck,
    GoToId,
    GoToRequest,
    JointsGoal,
)
from reachy2_sdk_api.goto_pb2_grpc import GoToServiceStub
from reachy2_sdk_api.hand_pb2 import Hand as HandState
from reachy2_sdk_api.hand_pb2 import Hand as Hand_proto
from reachy2_sdk_api.kinematics_pb2 import Matrix4x4
from reachy2_sdk_api.part_pb2 import PartId

from ..orbita.orbita2d import Orbita2d
from ..orbita.orbita3d import Orbita3d
from ..orbita.orbita_joint import OrbitaJoint
from ..utils.custom_dict import CustomDict
from ..utils.utils import (
    arm_position_to_list,
    decompose_matrix,
    get_grpc_interpolation_mode,
    list_to_arm_position,
    recompose_matrix,
)
from .hand import Hand


class Arm:
    """Arm class used for both left/right arms.

    It exposes the kinematics functions for the arm:
    - you can compute the forward and inverse kinematics
    It also exposes movements functions.
    Arm can be turned on and off.
    """

    def __init__(
        self,
        arm_msg: Arm_proto,
        initial_state: ArmState,
        grpc_channel: grpc.Channel,
        goto_stub: GoToServiceStub,
    ) -> None:
        """Define an arm (left or right).

        Connect to the arm's gRPC server stub and set up the arm's actuators.
        """
        self._logger = logging.getLogger(__name__)
        self._grpc_channel = grpc_channel
        self._arm_stub = ArmServiceStub(grpc_channel)
        self._goto_stub = goto_stub
        self._part_id = PartId(id=arm_msg.part_id.id, name=arm_msg.part_id.name)

        self._setup_arm(arm_msg, initial_state)
        self._gripper: Optional[Hand] = None

        self._actuators: Dict[str, Orbita2d | Orbita3d] = {}
        self._actuators["shoulder"] = self.shoulder
        self._actuators["elbow"] = self.elbow
        self._actuators["wrist"] = self.wrist

    def _setup_arm(self, arm: Arm_proto, initial_state: ArmState) -> None:
        """Set up the arm.

        Set up the arm's actuators (shoulder, elbow and wrist) with the arm's description and initial state.
        """
        description = arm.description
        self._shoulder = Orbita2d(
            uid=description.shoulder.id.id,
            name=description.shoulder.id.name,
            axis1=description.shoulder.axis_1,
            axis2=description.shoulder.axis_2,
            initial_state=initial_state.shoulder_state,
            grpc_channel=self._grpc_channel,
        )
        self._elbow = Orbita2d(
            uid=description.elbow.id.id,
            name=description.elbow.id.name,
            axis1=description.elbow.axis_1,
            axis2=description.elbow.axis_2,
            initial_state=initial_state.elbow_state,
            grpc_channel=self._grpc_channel,
        )
        self._wrist = Orbita3d(
            uid=description.wrist.id.id,
            name=description.wrist.id.name,
            initial_state=initial_state.wrist_state,
            grpc_channel=self._grpc_channel,
        )

    def _init_hand(self, hand: Hand_proto, hand_initial_state: HandState) -> None:
        self._gripper = Hand(hand, hand_initial_state, self._grpc_channel)

    @property
    def shoulder(self) -> Orbita2d:
        return self._shoulder

    @property
    def elbow(self) -> Orbita2d:
        return self._elbow

    @property
    def wrist(self) -> Orbita3d:
        return self._wrist

    @property
    def gripper(self) -> Optional[Hand]:
        return self._gripper

    @property
    def joints(self) -> CustomDict[str, OrbitaJoint]:
        """Get all the arm's joints."""
        _joints: CustomDict[str, OrbitaJoint] = CustomDict({})
        for actuator_name, actuator in self._actuators.items():
            for joint in actuator._joints.values():
                _joints[actuator_name + "." + joint._axis_type] = joint
        return _joints

    def turn_on(self) -> None:
        """Turn all motors of the part on.

        All arm's motors will then be stiff.
        """
        self._arm_stub.TurnOn(self._part_id)
        if self._gripper is not None:
            self._gripper.turn_on()

    def turn_off(self) -> None:
        """Turn all motors of the part off.

        All arm's motors will then be compliant.
        """
        self._arm_stub.TurnOff(self._part_id)
        if self._gripper is not None:
            self._gripper.turn_off()

    def turn_off_smoothly(self, duration: float = 2) -> None:
        """Turn all motors of the part off.

        All arm's motors will see their torque limit reduces from a determined duration, then will be fully compliant.
        """
        self.set_torque_limit(20)
        time.sleep(duration)
        self._arm_stub.TurnOff(self._part_id)
        if self._gripper is not None:
            self._gripper.turn_off()
        time.sleep(0.2)
        self.set_torque_limit(100)

    def set_torque_limit(self, value: int) -> None:
        """Choose percentage of torque max value applied as limit to the arms."""
        req = TorqueLimitRequest(
            id=self._part_id,
            limit=value,
        )
        self._arm_stub.SetTorqueLimit(req)

    def set_speed_limit(self, value: int) -> None:
        """Choose percentage of speed max value applied as limit to the arms."""
        req = SpeedLimitRequest(
            id=self._part_id,
            limit=value,
        )
        self._arm_stub.SetSpeedLimit(req)

    def is_on(self) -> bool:
        """Return True if all actuators of the arm are stiff"""
        for actuator in self._actuators.values():
            if not actuator.is_on():
                return False
        if self._gripper is not None and not self._gripper.is_on():
            return False
        return True

    def is_off(self) -> bool:
        """Return True if all actuators of the arm are stiff"""
        for actuator in self._actuators.values():
            if actuator.is_on():
                return False
        if self._gripper is not None and self._gripper.is_on():
            return False
        return True

    def __repr__(self) -> str:
        """Clean representation of an Arm."""
        s = "\n\t".join([act_name + ": " + str(actuator) for act_name, actuator in self._actuators.items()])
        return f"""<Arm on={self.is_on()} actuators=\n\t{
            s
        }\n>"""

    def forward_kinematics(
        self, joints_positions: Optional[List[float]] = None, degrees: bool = True
    ) -> npt.NDArray[np.float64]:
        """Compute the forward kinematics of the arm.

        It will return the pose 4x4 matrix (as a numpy array) expressed in Reachy coordinate systems.
        You can either specify a given joints position, otherwise it will use the current robot position.
        """
        req_params = {
            "id": self._part_id,
        }
        if joints_positions is None:
            present_joints_positions = [
                joint.present_position for orbita in self._actuators.values() for joint in orbita._joints.values()
            ]
            req_params["position"] = list_to_arm_position(present_joints_positions, degrees)

        else:
            if len(joints_positions) != 7:
                raise ValueError(f"joints_positions should be length 7 (got {len(joints_positions)} instead)!")
            req_params["position"] = list_to_arm_position(joints_positions, degrees)
        req = ArmFKRequest(**req_params)
        resp = self._arm_stub.ComputeArmFK(req)
        if not resp.success:
            raise ValueError(f"No solution found for the given joints ({joints_positions})!")

        return np.array(resp.end_effector.pose.data).reshape((4, 4))

    def inverse_kinematics(
        self,
        target: npt.NDArray[np.float64],
        q0: Optional[List[float]] = None,
        degrees: bool = True,
    ) -> List[float]:
        """Compute the inverse kinematics of the arm.

        Given a pose 4x4 target matrix (as a numpy array) expressed in Reachy coordinate systems,
        it will try to compute a joint solution to reach this target (or get close).

        It will raise a ValueError if no solution is found.

        You can also specify a basic joint configuration as a prior for the solution.
        """
        if target.shape != (4, 4):
            raise ValueError("target shape should be (4, 4) (got {target.shape} instead)!")

        if q0 is not None and (len(q0) != 7):
            raise ValueError(f"q0 should be length 7 (got {len(q0)} instead)!")

        if isinstance(q0, np.ndarray) and len(q0.shape) > 1:
            raise ValueError("Vectorized kinematics not supported!")

        req_params = {
            "target": ArmEndEffector(
                pose=Matrix4x4(data=target.flatten().tolist()),
            ),
            "id": self._part_id,
        }

        if q0 is not None:
            req_params["q0"] = list_to_arm_position(q0, degrees)

        else:
            present_joints_positions = [
                joint.present_position for orbita in self._actuators.values() for joint in orbita._joints.values()
            ]
            req_params["q0"] = list_to_arm_position(present_joints_positions, degrees)

        req = ArmIKRequest(**req_params)
        resp = self._arm_stub.ComputeArmIK(req)

        if not resp.success:
            raise ValueError(f"No solution found for the given target ({target})!")

        return arm_position_to_list(resp.arm_position)

    def goto_from_matrix(
        self,
        target: npt.NDArray[np.float64],
        duration: float = 2,
        interpolation_mode: str = "minimum_jerk",
        q0: Optional[List[float]] = None,
        with_cartesian_interpolation: bool = False,
        interpolation_frequency: float = 120,
    ) -> GoToId:
        """Move the arm to a matrix target (or get close).

        Given a pose 4x4 target matrix (as a numpy array) expressed in Reachy coordinate systems,
        it will try to compute a joint solution to reach this target (or get close),
        and move to this position in the defined duration.

        If with_cartesian_interpolation is set to True, it will interpolate the movement in cartesian space
        and send cartesian commands at the interpolation frequency (default value is 10hz).
        """
        if target.shape != (4, 4):
            raise ValueError("target shape should be (4, 4) (got {target.shape} instead)!")
        if q0 is not None and (len(q0) != 7):
            raise ValueError(f"q0 should be length 7 (got {len(q0)} instead)!")
        if duration == 0:
            raise ValueError("duration cannot be set to 0.")
        if self.is_off():
            self._logger.warning(f"{self._part_id.name} is off. Goto not sent.")
            return GoToId(id=-1)

        if with_cartesian_interpolation:
            return self._goto_cartesian_interpolation(target, duration, interpolation_frequency)

        if q0 is not None:
            q0 = list_to_arm_position(q0)
            request = GoToRequest(
                cartesian_goal=CartesianGoal(
                    arm_cartesian_goal=ArmCartesianGoal(
                        id=self._part_id,
                        goal_pose=Matrix4x4(data=target.flatten().tolist()),
                        duration=FloatValue(value=duration),
                        q0=q0,
                    )
                ),
                interpolation_mode=get_grpc_interpolation_mode(interpolation_mode),
            )
        else:
            request = GoToRequest(
                cartesian_goal=CartesianGoal(
                    arm_cartesian_goal=ArmCartesianGoal(
                        id=self._part_id,
                        goal_pose=Matrix4x4(data=target.flatten().tolist()),
                        duration=FloatValue(value=duration),
                    )
                ),
                interpolation_mode=get_grpc_interpolation_mode(interpolation_mode),
            )
        response = self._goto_stub.GoToCartesian(request)
        return response

    def _goto_cartesian_interpolation(
        self,
        target: npt.NDArray[np.float64],
        duration: float = 2,
        interpolation_frequency: float = 120,
        precision_distance_xyz: float = 0.003,
    ) -> GoToId:
        """Move the arm to a matrix target (or get close).

        Given a pose 4x4 target matrix (as a numpy array) expressed in Reachy coordinate systems,
        it will try to compute a joint solution to reach this target (or get close).
        It will interpolate the movement in cartesian space in a number of intermediate points defined
        by the interpolation frequency and the duration.
        """
        if target.shape != (4, 4):
            raise ValueError("target shape should be (4, 4) (got {target.shape} instead)!")
        if duration == 0:
            raise ValueError("duration cannot be set to 0.")
        if self.is_off():
            self._logger.warning(f"{self._part_id.name} is off. Goto not sent.")
            return GoToId(id=-1)
        try:
            self.inverse_kinematics(target)
        except ValueError:
            print("Goal pose is not reachable!")
            return GoToId(id=-1)

        origin_matrix = self.forward_kinematics()
        nb_steps = int(duration * interpolation_frequency)
        time_step = duration / nb_steps

        q1, trans1 = decompose_matrix(origin_matrix)
        q2, trans2 = decompose_matrix(target)

        for t in np.linspace(0, 1, nb_steps):
            # Linear interpolation for translation
            trans_interpolated = (1 - t) * trans1 + t * trans2

            # SLERP for rotation interpolation
            q_interpolated = Quaternion.slerp(q1, q2, t)
            rot_interpolated = q_interpolated.rotation_matrix

            # Recompose the interpolated matrix
            interpolated_matrix = recompose_matrix(rot_interpolated, trans_interpolated)

            request = ArmCartesianGoal(
                id=self._part_id,
                goal_pose=Matrix4x4(data=interpolated_matrix.flatten().tolist()),
            )
            self._arm_stub.SendArmCartesianGoal(request)
            time.sleep(time_step)

        current_pose = self.forward_kinematics()
        current_precision_distance_xyz = np.linalg.norm(current_pose[:3, 3] - target[:3, 3])
        if current_precision_distance_xyz > precision_distance_xyz:
            print("Precision is not good enough, spamming the goal position!")
            for t in np.linspace(0, 1, nb_steps):
                # Spamming the goal position to make sure its reached
                request = ArmCartesianGoal(
                    id=self._part_id,
                    goal_pose=Matrix4x4(data=target.flatten().tolist()),
                )
                self._arm_stub.SendArmCartesianGoal(request)
                time.sleep(time_step)

            # Small delay to make sure the present position is correctly read
            time.sleep(0.1)
            current_pose = self.forward_kinematics()
            current_precision_distance_xyz = np.linalg.norm(current_pose[:3, 3] - target[:3, 3])
            print(f"l2 xyz distance to goal: {current_precision_distance_xyz}")

        return GoToId(id=0)

    def goto_joints(
        self, positions: List[float], duration: float = 2, interpolation_mode: str = "minimum_jerk", degrees: bool = True
    ) -> GoToId:
        """Move the arm's joints to reach the given position.

        Given a list of joint positions (exactly 7 joint positions),
        it will move the arm to that position.
        """
        if len(positions) != 7:
            raise ValueError(f"positions should be of length 7 (got {len(positions)} instead)!")
        if duration == 0:
            raise ValueError("duration cannot be set to 0.")
        if self.is_off():
            self._logger.warning(f"{self._part_id.name} is off. Goto not sent.")
            return GoToId(id=-1)

        arm_pos = list_to_arm_position(positions, degrees)
        request = GoToRequest(
            joints_goal=JointsGoal(
                arm_joint_goal=ArmJointGoal(id=self._part_id, joints_goal=arm_pos, duration=FloatValue(value=duration))
            ),
            interpolation_mode=get_grpc_interpolation_mode(interpolation_mode),
        )
        response = self._goto_stub.GoToJoints(request)
        return response

    def get_move_playing(self) -> GoToId:
        """Return the id of the goto currently playing on the arm"""
        response = self._goto_stub.GetPartGoToPlaying(self._part_id)
        return response

    def get_moves_queue(self) -> List[GoToId]:
        """Return the list of all goto ids waiting to be played on the arm"""
        response = self._goto_stub.GetPartGoToQueue(self._part_id)
        return [goal_id for goal_id in response.goto_ids]

    def cancel_all_moves(self) -> GoToAck:
        """Ask the cancellation of all waiting goto on the arm"""
        response = self._goto_stub.CancelPartAllGoTo(self._part_id)
        return response

    def get_joints_positions(self) -> List[float]:
        """Return the current joints positions of the arm in degrees"""
        response = self._arm_stub.GetJointPosition(self._part_id)
        positions = arm_position_to_list(response)
        return positions

    # @property
    # def joints_limits(self) -> ArmLimits:
    #     """Get limits of all the part's joints"""
    #     limits = self._arm_stub.GetJointsLimits(self._part_id)
    #     return limits

    # @property
    # def temperatures(self) -> ArmTemperatures:
    #     """Get temperatures of all the part's motors"""
    #     temperatures = self._arm_stub.GetTemperatures(self._part_id)
    #     return temperatures

<<<<<<< HEAD
    def send_goal_positions(self) -> None:
        for actuator in self._actuators.values():
            actuator.send_goal_positions()
=======
    def set_pose(
        self,
        common_pose: str = "default",
        wait_for_moves_end: bool = True,
        duration: float = 2,
        interpolation_mode: str = "minimum_jerk",
    ) -> GoToId:
        """Send all joints to standard positions in specified duration.

        common_pose can be 'default', arms being straight, or 'elbow_90'.
        Setting wait_for_goto_end to False will cancel all gotos on all parts and immediately send the commands.
        Otherwise, the commands will be sent to a part when all gotos of its queue has been played.
        """
        if common_pose not in ["default", "elbow_90"]:
            raise ValueError(f"common_pose {interpolation_mode} not supported! Should be 'default' or 'elbow_90'")
        if common_pose == "elbow_90":
            elbow_pitch = -90
        else:
            elbow_pitch = 0
        if not wait_for_moves_end:
            self.cancel_all_moves()
        if self.is_on():
            if self._part_id.name == "r_arm":
                return self.goto_joints([0, -15, -15, elbow_pitch, 0, 0, 0], duration, interpolation_mode)
            else:
                return self.goto_joints([0, 15, 15, elbow_pitch, 0, 0, 0], duration, interpolation_mode)
        else:
            self._logger.warning(f"{self._part_id.name} is off. No command sent.")
        return GoToId(id=-1)
>>>>>>> c2cae94f

    def _update_with(self, new_state: ArmState) -> None:
        """Update the arm with a newly received (partial) state received from the gRPC server."""
        self.shoulder._update_with(new_state.shoulder_state)
        self.elbow._update_with(new_state.elbow_state)
        self.wrist._update_with(new_state.wrist_state)<|MERGE_RESOLUTION|>--- conflicted
+++ resolved
@@ -483,11 +483,10 @@
     #     temperatures = self._arm_stub.GetTemperatures(self._part_id)
     #     return temperatures
 
-<<<<<<< HEAD
     def send_goal_positions(self) -> None:
         for actuator in self._actuators.values():
             actuator.send_goal_positions()
-=======
+
     def set_pose(
         self,
         common_pose: str = "default",
@@ -517,7 +516,6 @@
         else:
             self._logger.warning(f"{self._part_id.name} is off. No command sent.")
         return GoToId(id=-1)
->>>>>>> c2cae94f
 
     def _update_with(self, new_state: ArmState) -> None:
         """Update the arm with a newly received (partial) state received from the gRPC server."""
