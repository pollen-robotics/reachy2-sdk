"""Reachy Arm module.

Handles all specific method to an Arm (left and/or right) especially:
- the forward kinematics
- the inverse kinematics
- goto functions
"""
from typing import Dict, List, Optional

import grpc
import numpy as np
import numpy.typing as npt
from google.protobuf.wrappers_pb2 import FloatValue
from reachy2_sdk_api.arm_pb2 import Arm as Arm_proto
from reachy2_sdk_api.arm_pb2 import (  # ArmLimits,; ArmTemperatures,
    ArmCartesianGoal,
    ArmEndEffector,
    ArmFKRequest,
    ArmIKRequest,
    ArmJointGoal,
    ArmState,
)
from reachy2_sdk_api.arm_pb2_grpc import ArmServiceStub
from reachy2_sdk_api.goto_pb2 import (
    CartesianGoal,
    GoToAck,
    GoToId,
    GoToRequest,
    JointsGoal,
)
from reachy2_sdk_api.goto_pb2_grpc import GoToServiceStub
from reachy2_sdk_api.hand_pb2 import Hand as HandState
from reachy2_sdk_api.hand_pb2 import Hand as Hand_proto
from reachy2_sdk_api.kinematics_pb2 import Matrix4x4
from reachy2_sdk_api.part_pb2 import PartId

from ..orbita.orbita2d import Orbita2d
from ..orbita.orbita3d import Orbita3d
from ..orbita.orbita_joint import OrbitaJoint
from ..utils.utils import (
    arm_position_to_list,
    get_grpc_interpolation_mode,
    list_to_arm_position,
)
from .hand import Hand


class Arm:
    """Arm class used for both left/right arms.

    It exposes the kinematics functions for the arm:
    - you can compute the forward and inverse kinematics
    It also exposes movements functions.
    Arm can be turned on and off.
    """

    def __init__(
        self,
        arm_msg: Arm_proto,
        initial_state: ArmState,
        grpc_channel: grpc.Channel,
        goto_stub: GoToServiceStub,
    ) -> None:
        """Define an arm (left or right).

        Connect to the arm's gRPC server stub and set up the arm's actuators.
        """
        self._grpc_channel = grpc_channel
        self._arm_stub = ArmServiceStub(grpc_channel)
        self._goto_stub = goto_stub
        self._part_id = PartId(id=arm_msg.part_id.id, name=arm_msg.part_id.name)

        self._setup_arm(arm_msg, initial_state)

        self._actuators: Dict[str, Orbita2d | Orbita3d] = {}
        self._actuators["shoulder"] = self.shoulder
        self._actuators["elbow"] = self.elbow
        self._actuators["wrist"] = self.wrist

    def _setup_arm(self, arm: Arm_proto, initial_state: ArmState) -> None:
        """Set up the arm.

        Set up the arm's actuators (shoulder, elbow and wrist) with the arm's description and initial state.
        """
        description = arm.description
        self.shoulder = Orbita2d(
            uid=description.shoulder.id.id,
            name=description.shoulder.id.name,
            axis1=description.shoulder.axis_1,
            axis2=description.shoulder.axis_2,
            initial_state=initial_state.shoulder_state,
            grpc_channel=self._grpc_channel,
        )
        self.elbow = Orbita2d(
            uid=description.elbow.id.id,
            name=description.elbow.id.name,
            axis1=description.elbow.axis_1,
            axis2=description.elbow.axis_2,
            initial_state=initial_state.elbow_state,
            grpc_channel=self._grpc_channel,
        )
        self.wrist = Orbita3d(
            uid=description.wrist.id.id,
            name=description.wrist.id.name,
            initial_state=initial_state.wrist_state,
            grpc_channel=self._grpc_channel,
        )

    def _init_hand(self, hand: Hand_proto, hand_initial_state: HandState) -> None:
        self.gripper = Hand(hand, hand_initial_state, self._grpc_channel)

    @property
    def joints(self) -> Dict[str, OrbitaJoint]:
        """Get all the arm's joints."""
        _joints: Dict[str, OrbitaJoint] = {}
        for actuator_name, actuator in self._actuators.items():
            for joint in actuator._joints.values():
<<<<<<< HEAD
                _joints[actuator_name + "." + joint.axis_type] = joint
=======
                _joints[actuator_name + "_" + joint._axis_type] = joint
>>>>>>> 2c80df0a
        return _joints

    def turn_on(self) -> None:
        """Turn all motors of the part on.

        All arm's motors will then be stiff.
        """
        self._arm_stub.TurnOn(self._part_id)
        self.gripper.turn_on()

    def turn_off(self) -> None:
        """Turn all motors of the part off.

        All arm's motors will then be compliant.
        """
        self._arm_stub.TurnOff(self._part_id)
        self.gripper.turn_off()

    def is_on(self) -> bool:
        """Return True if all actuators of the arm are stiff"""
        for actuator in self._actuators.values():
            if not actuator.is_on():
                return False
        if not self.gripper.is_on():
            return False
        return True

    def is_off(self) -> bool:
        """Return True if all actuators of the arm are stiff"""
        for actuator in self._actuators.values():
            if actuator.is_on():
                return False
        if self.gripper.is_on():
            return False
        return True

    def __repr__(self) -> str:
        """Clean representation of an Arm."""
        s = "\n\t".join([act_name + ": " + str(actuator) for act_name, actuator in self._actuators.items()])
        return f"""<Arm actuators=\n\t{
            s
        }\n>"""

    def forward_kinematics(
        self, joints_positions: Optional[List[float]] = None, degrees: bool = True
    ) -> npt.NDArray[np.float64]:
        """Compute the forward kinematics of the arm.

        It will return the pose 4x4 matrix (as a numpy array) expressed in Reachy coordinate systems.
        You can either specify a given joints position, otherwise it will use the current robot position.
        """
        req_params = {
            "id": self._part_id,
        }
        if joints_positions is None:
            present_joints_positions = [
                joint.present_position for orbita in self._actuators.values() for joint in orbita._joints.values()
            ]
            req_params["position"] = list_to_arm_position(present_joints_positions, degrees)

        else:
            if len(joints_positions) != 7:
                raise ValueError(f"joints_positions should be length 7 (got {len(joints_positions)} instead)!")
            req_params["position"] = list_to_arm_position(joints_positions, degrees)
        req = ArmFKRequest(**req_params)
        resp = self._arm_stub.ComputeArmFK(req)
        if not resp.success:
            raise ValueError(f"No solution found for the given joints ({joints_positions})!")

        return np.array(resp.end_effector.pose.data).reshape((4, 4))

    def inverse_kinematics(
        self,
        target: npt.NDArray[np.float64],
        q0: Optional[List[float]] = None,
        degrees: bool = True,
    ) -> List[float]:
        """Compute the inverse kinematics of the arm.

        Given a pose 4x4 target matrix (as a numpy array) expressed in Reachy coordinate systems,
        it will try to compute a joint solution to reach this target (or get close).

        It will raise a ValueError if no solution is found.

        You can also specify a basic joint configuration as a prior for the solution.
        """
        if target.shape != (4, 4):
            raise ValueError("target shape should be (4, 4) (got {target.shape} instead)!")

        if q0 is not None and (len(q0) != 7):
            raise ValueError(f"q0 should be length 7 (got {len(q0)} instead)!")

        if isinstance(q0, np.ndarray) and len(q0.shape) > 1:
            raise ValueError("Vectorized kinematics not supported!")

        req_params = {
            "target": ArmEndEffector(
                pose=Matrix4x4(data=target.flatten().tolist()),
            ),
            "id": self._part_id,
        }

        if q0 is not None:
            req_params["q0"] = list_to_arm_position(q0, degrees)

        else:
            present_joints_positions = [
                joint.present_position for orbita in self._actuators.values() for joint in orbita._joints.values()
            ]
            req_params["q0"] = list_to_arm_position(present_joints_positions, degrees)

        req = ArmIKRequest(**req_params)
        resp = self._arm_stub.ComputeArmIK(req)

        if not resp.success:
            raise ValueError(f"No solution found for the given target ({target})!")

        return arm_position_to_list(resp.arm_position)

    def goto_from_matrix(
        self,
        target: npt.NDArray[np.float64],
        duration: float = 2,
        interpolation_mode: str = "minimum_jerk",
        q0: Optional[List[float]] = None,
    ) -> GoToId:
        """Move the arm to a matrix target (or get close).

        Given a pose 4x4 target matrix (as a numpy array) expressed in Reachy coordinate systems,
        it will try to compute a joint solution to reach this target (or get close),
        and move to this position in the defined duration.
        """
        if target.shape != (4, 4):
            raise ValueError("target shape should be (4, 4) (got {target.shape} instead)!")
        if q0 is not None and (len(q0) != 7):
            raise ValueError(f"q0 should be length 7 (got {len(q0)} instead)!")

        if q0 is not None:
            q0 = list_to_arm_position(q0)
            request = GoToRequest(
                cartesian_goal=CartesianGoal(
                    arm_cartesian_goal=ArmCartesianGoal(
                        id=self._part_id,
                        goal_pose=Matrix4x4(data=target.flatten().tolist()),
                        duration=FloatValue(value=duration),
                        q0=q0,
                    )
                ),
                interpolation_mode=get_grpc_interpolation_mode(interpolation_mode),
            )
        else:
            request = GoToRequest(
                cartesian_goal=CartesianGoal(
                    arm_cartesian_goal=ArmCartesianGoal(
                        id=self._part_id,
                        goal_pose=Matrix4x4(data=target.flatten().tolist()),
                        duration=FloatValue(value=duration),
                    )
                ),
                interpolation_mode=get_grpc_interpolation_mode(interpolation_mode),
            )
        response = self._goto_stub.GoToCartesian(request)
        return response

    def goto_joints(
        self, positions: List[float], duration: float = 2, interpolation_mode: str = "minimum_jerk", degrees: bool = True
    ) -> GoToId:
        """Move the arm's joints to reach the given position.

        Given a list of joint positions (exactly 7 joint positions),
        it will move the arm to that position.
        """
        if len(positions) != 7:
            raise ValueError(f"positions should be length 7 (got {len(positions)} instead)!")

        arm_pos = list_to_arm_position(positions, degrees)
        request = GoToRequest(
            joints_goal=JointsGoal(
                arm_joint_goal=ArmJointGoal(id=self._part_id, joints_goal=arm_pos, duration=FloatValue(value=duration))
            ),
            interpolation_mode=get_grpc_interpolation_mode(interpolation_mode),
        )
        response = self._goto_stub.GoToJoints(request)
        return response

    def get_move_playing(self) -> GoToId:
        """Return the id of the goto currently playing on the arm"""
        response = self._goto_stub.GetPartGoToPlaying(self._part_id)
        return response

    def get_moves_queue(self) -> List[GoToId]:
        """Return the list of all goto ids waiting to be played on the arm"""
        response = self._goto_stub.GetPartGoToQueue(self._part_id)
        return [goal_id for goal_id in response.goto_ids]

    def cancel_all_moves(self) -> GoToAck:
        """Ask the cancellation of all waiting goto on the arm"""
        response = self._goto_stub.CancelPartAllGoTo(self._part_id)
        return response

    def get_joints_positions(self) -> List[float]:
        """Return the current joints positions of the arm in degrees"""
        response = self._arm_stub.GetJointPosition(self._part_id)
        positions = arm_position_to_list(response)
        return positions

    # @property
    # def joints_limits(self) -> ArmLimits:
    #     """Get limits of all the part's joints"""
    #     limits = self._arm_stub.GetJointsLimits(self._part_id)
    #     return limits

    # @property
    # def temperatures(self) -> ArmTemperatures:
    #     """Get temperatures of all the part's motors"""
    #     temperatures = self._arm_stub.GetTemperatures(self._part_id)
    #     return temperatures

    def _update_with(self, new_state: ArmState) -> None:
        """Update the arm with a newly received (partial) state received from the gRPC server."""
        self.shoulder._update_with(new_state.shoulder_state)
        self.elbow._update_with(new_state.elbow_state)
        self.wrist._update_with(new_state.wrist_state)<|MERGE_RESOLUTION|>--- conflicted
+++ resolved
@@ -115,11 +115,7 @@
         _joints: Dict[str, OrbitaJoint] = {}
         for actuator_name, actuator in self._actuators.items():
             for joint in actuator._joints.values():
-<<<<<<< HEAD
                 _joints[actuator_name + "." + joint.axis_type] = joint
-=======
-                _joints[actuator_name + "_" + joint._axis_type] = joint
->>>>>>> 2c80df0a
         return _joints
 
     def turn_on(self) -> None:
