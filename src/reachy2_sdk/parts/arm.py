"""Reachy Arm module.

Handles all specific method to an Arm (left and/or right) especially:
- the forward kinematics
- the inverse kinematics
- goto functions
"""

import time
from typing import Dict, List, Optional

import grpc
import numpy as np
import numpy.typing as npt
from google.protobuf.wrappers_pb2 import FloatValue
from pyquaternion import Quaternion
from reachy2_sdk_api.arm_pb2 import Arm as Arm_proto
from reachy2_sdk_api.arm_pb2 import (  # ArmLimits,; ArmTemperatures,
    ArmCartesianGoal,
    ArmEndEffector,
    ArmFKRequest,
    ArmIKRequest,
    ArmJointGoal,
    ArmJoints,
    ArmState,
    ArmStatus,
    CustomArmJoints,
)
from reachy2_sdk_api.arm_pb2_grpc import ArmServiceStub
from reachy2_sdk_api.goto_pb2 import (
    CartesianGoal,
    CustomJointGoal,
    GoToId,
    GoToRequest,
    JointsGoal,
)
from reachy2_sdk_api.goto_pb2_grpc import GoToServiceStub
from reachy2_sdk_api.hand_pb2 import Hand as HandState
from reachy2_sdk_api.hand_pb2 import Hand as Hand_proto
from reachy2_sdk_api.kinematics_pb2 import Matrix4x4

from ..orbita.orbita2d import Orbita2d
from ..orbita.orbita3d import Orbita3d
from ..utils.utils import (
    arm_position_to_list,
    decompose_matrix,
    get_grpc_interpolation_mode,
    get_normal_vector,
    list_to_arm_position,
    matrix_from_euler_angles,
    recompose_matrix,
    rotate_in_self,
    translate_in_self,
)
from .goto_based_part import IGoToBasedPart
from .hand import Hand
from .joints_based_part import JointsBasedPart


class Arm(JointsBasedPart, IGoToBasedPart):
    """Arm class used for both left/right arms.

    It exposes the kinematics functions for the arm:
    - you can compute the forward and inverse kinematics
    It also exposes movements functions.
    Arm can be turned on and off.
    """

    def __init__(
        self,
        arm_msg: Arm_proto,
        initial_state: ArmState,
        grpc_channel: grpc.Channel,
        goto_stub: GoToServiceStub,
    ) -> None:
        """Define an arm (left or right).

        Connect to the arm's gRPC server stub and set up the arm's actuators.
        """
        JointsBasedPart.__init__(self, arm_msg, grpc_channel, ArmServiceStub(grpc_channel))
        IGoToBasedPart.__init__(self, self, goto_stub)

        self._setup_arm(arm_msg, initial_state)
        self._gripper: Optional[Hand] = None

        self._actuators: Dict[str, Orbita2d | Orbita3d] = {}
        self._actuators["shoulder"] = self.shoulder
        self._actuators["elbow"] = self.elbow
        self._actuators["wrist"] = self.wrist

    def _setup_arm(self, arm: Arm_proto, initial_state: ArmState) -> None:
        """Set up the arm.

        Set up the arm's actuators (shoulder, elbow and wrist) with the arm's description and initial state.
        """
        description = arm.description
        self._shoulder = Orbita2d(
            uid=description.shoulder.id.id,
            name=description.shoulder.id.name,
            axis1=description.shoulder.axis_1,
            axis2=description.shoulder.axis_2,
            initial_state=initial_state.shoulder_state,
            grpc_channel=self._grpc_channel,
            part=self,
            joints_position_order=[ArmJoints.SHOULDER_PITCH, ArmJoints.SHOULDER_ROLL],
        )
        self._elbow = Orbita2d(
            uid=description.elbow.id.id,
            name=description.elbow.id.name,
            axis1=description.elbow.axis_1,
            axis2=description.elbow.axis_2,
            initial_state=initial_state.elbow_state,
            grpc_channel=self._grpc_channel,
            part=self,
            joints_position_order=[ArmJoints.ELBOW_YAW, ArmJoints.ELBOW_PITCH],
        )
        self._wrist = Orbita3d(
            uid=description.wrist.id.id,
            name=description.wrist.id.name,
            initial_state=initial_state.wrist_state,
            grpc_channel=self._grpc_channel,
            part=self,
            joints_position_order=[ArmJoints.WRIST_ROLL, ArmJoints.WRIST_PITCH, ArmJoints.WRIST_YAW],
        )

    def _init_hand(self, hand: Hand_proto, hand_initial_state: HandState) -> None:
        self._gripper = Hand(hand, hand_initial_state, self._grpc_channel)

    @property
    def shoulder(self) -> Orbita2d:
        return self._shoulder

    @property
    def elbow(self) -> Orbita2d:
        return self._elbow

    @property
    def wrist(self) -> Orbita3d:
        return self._wrist

    @property
    def gripper(self) -> Optional[Hand]:
        return self._gripper

    def turn_on(self) -> None:
        """Turn all motors of the part on.

        All arm's motors will then be stiff.
        """
        if self._gripper is not None:
            self._gripper._turn_on()
        super().turn_on()

    def turn_off(self) -> None:
        """Turn all motors of the part off.

        All arm's motors will then be compliant.
        """
        if self._gripper is not None:
            self._gripper._turn_off()
        super().turn_off()

    def _turn_on(self) -> None:
        """Turn all motors of the part on.

        All arm's motors will then be stiff.
        """
        if self._gripper is not None:
            self._gripper._turn_on()
        super()._turn_on()

    def _turn_off(self) -> None:
        """Turn all motors of the part off.

        All arm's motors will then be compliant.
        """
        if self._gripper is not None:
            self._gripper._turn_off()
        super()._turn_off()

    def turn_off_smoothly(self) -> None:
        """Turn all motors of the part off.

        All arm's motors will see their torque limit reduces for 3 seconds, then will be fully compliant.
        """
        torque_limit_low = 35
        torque_limit_high = 100
        duration = 3

        self.set_torque_limits(torque_limit_low)
        self.goto_posture(duration=duration, wait_for_goto_end=False)

        countingTime = 0
        while countingTime < duration:
            time.sleep(1)
            torque_limit_low -= 10
            self.set_torque_limits(torque_limit_low)
            countingTime += 1

        super().turn_off()
        self.set_torque_limits(torque_limit_high)

    def is_on(self) -> bool:
        """Return True if all actuators of the arm are stiff"""
        if not super().is_on():
            return False
        return True

    def is_off(self) -> bool:
        """Return True if all actuators of the arm are stiff"""
        if not super().is_off():
            return False
        return True

    def __repr__(self) -> str:
        """Clean representation of an Arm."""
        s = "\n\t".join([act_name + ": " + str(actuator) for act_name, actuator in self._actuators.items()])
        return f"""<Arm on={self.is_on()} actuators=\n\t{
            s
        }\n>"""

    def forward_kinematics(
        self, joints_positions: Optional[List[float]] = None, degrees: bool = True
    ) -> npt.NDArray[np.float64]:
        """Compute the forward kinematics of the arm.

        It will return the pose 4x4 matrix (as a numpy array) expressed in Reachy coordinate systems.
        You can either specify a given joints position, otherwise it will use the current robot position.
        """
        req_params = {
            "id": self._part_id,
        }
        if joints_positions is None:
            present_joints_positions = [
                joint.present_position for orbita in self._actuators.values() for joint in orbita._joints.values()
            ]
            req_params["position"] = list_to_arm_position(present_joints_positions, degrees)

        else:
            if len(joints_positions) != 7:
                raise ValueError(f"joints_positions should be length 7 (got {len(joints_positions)} instead)!")
            req_params["position"] = list_to_arm_position(joints_positions, degrees)
        req = ArmFKRequest(**req_params)
        resp = self._stub.ComputeArmFK(req)
        if not resp.success:
            raise ValueError(f"No solution found for the given joints ({joints_positions})!")

        return np.array(resp.end_effector.pose.data).reshape((4, 4))

    def inverse_kinematics(
        self,
        target: npt.NDArray[np.float64],
        q0: Optional[List[float]] = None,
        degrees: bool = True,
        round: Optional[int] = None,
    ) -> List[float]:
        """Compute the inverse kinematics of the arm.

        Given a pose 4x4 target matrix (as a numpy array) expressed in Reachy coordinate systems,
        it will try to compute a joint solution to reach this target (or get close).

        It will raise a ValueError if no solution is found.

        You can also specify a basic joint configuration as a prior for the solution.
        """
        if target.shape != (4, 4):
            raise ValueError("target shape should be (4, 4) (got {target.shape} instead)!")

        if q0 is not None and (len(q0) != 7):
            raise ValueError(f"q0 should be length 7 (got {len(q0)} instead)!")

        if isinstance(q0, np.ndarray) and len(q0.shape) > 1:
            raise ValueError("Vectorized kinematics not supported!")

        req_params = {
            "target": ArmEndEffector(
                pose=Matrix4x4(data=target.flatten().tolist()),
            ),
            "id": self._part_id,
        }

        if q0 is not None:
            req_params["q0"] = list_to_arm_position(q0, degrees)

        else:
            present_joints_positions = [
                joint.present_position for orbita in self._actuators.values() for joint in orbita._joints.values()
            ]
            req_params["q0"] = list_to_arm_position(present_joints_positions, degrees)

        req = ArmIKRequest(**req_params)
        resp = self._stub.ComputeArmIK(req)

        if not resp.success:
            raise ValueError(f"No solution found for the given target ({target})!")

        answer: List[float] = arm_position_to_list(resp.arm_position, degrees)
        if round is not None:
            answer = np.round(answer, round).tolist()
        return answer

    def get_default_pose_joints(self, common_pose: str = "default") -> List[float]:
        """Return the list of the joints positions for the default poses."""
        if common_pose not in ["default", "elbow_90"]:
            raise ValueError(f"common_pose {common_pose} not supported! Should be 'default' or 'elbow_90'")
        if common_pose == "elbow_90":
            elbow_pitch = -90
        else:
            elbow_pitch = 0
        if self._part_id.name == "r_arm":
            return [0, -15, -15, elbow_pitch, 0, 0, 0]
        else:
            return [0, 15, 15, elbow_pitch, 0, 0, 0]

    def get_default_pose_matrix(self, common_pose: str = "default") -> npt.NDArray[np.float64]:
        """Return the 4x4 pose matrix of default robot poses."""
        joints = self.get_default_pose_joints(common_pose)
        return self.forward_kinematics(joints)

    def goto_from_matrix(
        self,
        target: npt.NDArray[np.float64],
        duration: float = 2,
        wait: bool = False,
        interpolation_mode: str = "minimum_jerk",
        q0: Optional[List[float]] = None,
    ) -> GoToId:
        """Move the arm to a matrix target (or get close).

        Given a pose 4x4 target matrix (as a numpy array) expressed in Reachy coordinate systems,
        it will try to compute a joint solution to reach this target (or get close),
        and move to this position in the defined duration.
        """
        if target.shape != (4, 4):
            raise ValueError("target shape should be (4, 4) (got {target.shape} instead)!")
        if q0 is not None and (len(q0) != 7):
            raise ValueError(f"q0 should be length 7 (got {len(q0)} instead)!")
        if duration == 0:
            raise ValueError("duration cannot be set to 0.")
        if self.is_off():
            self._logger.warning(f"{self._part_id.name} is off. Goto not sent.")
            return GoToId(id=-1)

        if q0 is not None:
            q0 = list_to_arm_position(q0)
            request = GoToRequest(
                cartesian_goal=CartesianGoal(
                    arm_cartesian_goal=ArmCartesianGoal(
                        id=self._part_id,
                        goal_pose=Matrix4x4(data=target.flatten().tolist()),
                        duration=FloatValue(value=duration),
                        q0=q0,
                    )
                ),
                interpolation_mode=get_grpc_interpolation_mode(interpolation_mode),
            )
        else:
            request = GoToRequest(
                cartesian_goal=CartesianGoal(
                    arm_cartesian_goal=ArmCartesianGoal(
                        id=self._part_id,
                        goal_pose=Matrix4x4(data=target.flatten().tolist()),
                        duration=FloatValue(value=duration),
                    )
                ),
                interpolation_mode=get_grpc_interpolation_mode(interpolation_mode),
            )
        response = self._goto_stub.GoToCartesian(request)
        if response.id == -1:
            self._logger.error(f"Target pose:\n {target} \nwas not reachable. No command sent.")
        if wait:
            self._logger.info(f"Waiting for movement with {response}.")
            while not self._is_goto_finished(response):
                time.sleep(0.1)
            self._logger.info(f"Movement with {response} finished.")
        return response

    def send_cartesian_interpolation(
        self,
        target: npt.NDArray[np.float64],
        duration: float = 2,
        arc_direction: Optional[str] = None,
        elliptic_radius: Optional[float] = None,
        interpolation_frequency: float = 120,
        precision_distance_xyz: float = 0.003,
    ) -> None:
        """Move the arm to a matrix target (or get close).

        Given a pose 4x4 target matrix (as a numpy array) expressed in Reachy coordinate systems,
        it will try to compute a joint solution to reach this target (or get close).
        It will interpolate the movement in cartesian space in a number of intermediate points defined
        by the interpolation frequency and the duration.

        Arguments :
            target          : the 4x4 goal pose matrix in the robot coordinate system, reached at the end of the interpolation
            duration        : the target duration of the movement
            arc_direction   : if None, leads to a linear interpolation. If set, direction of the elliptic interpolation.
                            Can be set to 'above', 'below', 'right', 'left', 'front' or 'back'
            elliptic_radius : the second radius of the computed ellipse, first radius being the present to target pose distance.
                            If None, leads to a circular interpolation.
            interpolation_frequency : the frequency of the interpolation
            precision_distance_xyz  : the maximum distance between the target pose and the reached pose after the interpolation.
                                      Precision is prioritized over duration.
        """

        self.cancel_all_moves()
        if target.shape != (4, 4):
            raise ValueError("target shape should be (4, 4) (got {target.shape} instead)!")
        if duration == 0:
            raise ValueError("duration cannot be set to 0.")
        if self.is_off():
            self._logger.warning(f"{self._part_id.name} is off. Commands not sent.")
            return
        try:
            self.inverse_kinematics(target)
        except ValueError:
            raise ValueError(f"Target pose: \n{target}\n is not reachable!")

        origin_matrix = self.forward_kinematics()
        nb_steps = int(duration * interpolation_frequency)
        time_step = duration / nb_steps

        q1, trans1 = decompose_matrix(origin_matrix)
        q2, trans2 = decompose_matrix(target)

        if arc_direction is None:
            self._send_linear_interpolation(trans1, trans2, q1, q2, nb_steps=nb_steps, time_step=time_step)

        else:
            self._send_elliptical_interpolation(
                trans1,
                trans2,
                q1,
                q2,
                arc_direction=arc_direction,
                secondary_radius=elliptic_radius,
                nb_steps=nb_steps,
                time_step=time_step,
            )

        current_pose = self.forward_kinematics()
        current_precision_distance_xyz = np.linalg.norm(current_pose[:3, 3] - target[:3, 3])
        if current_precision_distance_xyz > precision_distance_xyz:
            for t in np.linspace(0, 1, nb_steps):
                # Spamming the goal position to make sure its reached
                request = ArmCartesianGoal(
                    id=self._part_id,
                    goal_pose=Matrix4x4(data=target.flatten().tolist()),
                )
                self._stub.SendArmCartesianGoal(request)
                time.sleep(time_step)

            # Small delay to make sure the present position is correctly read
            time.sleep(0.1)
            current_pose = self.forward_kinematics()
            current_precision_distance_xyz = np.linalg.norm(current_pose[:3, 3] - target[:3, 3])
        self._logger.info(f"l2 xyz distance to goal: {current_precision_distance_xyz}")

    def _send_linear_interpolation(
        self,
        origin_trans: npt.NDArray[np.float64],
        target_trans: npt.NDArray[np.float64],
        origin_rot: Quaternion,
        target_rot: Quaternion,
        nb_steps: int,
        time_step: float,
    ) -> None:
        """Generate linear interpolation."""
        for t in np.linspace(0, 1, nb_steps):
            # Linear interpolation for translation
            trans_interpolated = (1 - t) * origin_trans + t * target_trans

            # SLERP for rotation interpolation
            q_interpolated = Quaternion.slerp(origin_rot, target_rot, t)
            rot_interpolated = q_interpolated.rotation_matrix

            # Recompose the interpolated matrix
            interpolated_matrix = recompose_matrix(rot_interpolated, trans_interpolated)

            request = ArmCartesianGoal(
                id=self._part_id,
                goal_pose=Matrix4x4(data=interpolated_matrix.flatten().tolist()),
            )
            self._stub.SendArmCartesianGoal(request)
            time.sleep(time_step)

    def _send_elliptical_interpolation(
        self,
        origin_trans: npt.NDArray[np.float64],
        target_trans: npt.NDArray[np.float64],
        origin_rot: Quaternion,
        target_rot: Quaternion,
        arc_direction: str,
        secondary_radius: Optional[float],
        nb_steps: int,
        time_step: float,
    ) -> None:
        """Generate elliptical interpolation."""
        vector_target_origin = target_trans - origin_trans

        center = (origin_trans + target_trans) / 2
        radius = float(np.linalg.norm(vector_target_origin) / 2)

        vector_origin_center = origin_trans - center
        vector_target_center = target_trans - center

        if np.isclose(radius, 0, atol=1e-03):
            self._logger.warning(f"{self._part_id.name} is already at the target pose. No command sent.")
            return
        if secondary_radius is None:
            secondary_radius = radius
        if secondary_radius is not None and secondary_radius > 0.3:
            self._logger.warning("interpolation elliptic_radius was too large, reduced to 0.3")
            secondary_radius = 0.3

        normal = get_normal_vector(vector=vector_target_origin, arc_direction=arc_direction)

        if normal is None:
            self._logger.warning("arc_direction has no solution. Executing linear interpolation instead.")
            self._send_linear_interpolation(
                origin_trans=origin_trans,
                target_trans=target_trans,
                origin_rot=origin_rot,
                target_rot=target_rot,
                nb_steps=nb_steps,
                time_step=time_step,
            )
            return

        cos_angle = np.dot(vector_origin_center, vector_target_center) / (
            np.linalg.norm(vector_origin_center) * np.linalg.norm(vector_target_center)
        )
        angle = np.arccos(np.clip(cos_angle, -1, 1))

        for t in np.linspace(0, 1, nb_steps):
            # Interpolated angles
            theta = t * angle

            # Rotation of origin_vector around the circle center in the plan defined by 'normal'
            q1 = Quaternion(axis=normal, angle=theta)
            rotation_matrix = q1.rotation_matrix

            # Interpolated point in plan
            trans_interpolated = np.dot(rotation_matrix, vector_origin_center)
            # Adjusting the ellipse
            ellipse_interpolated = trans_interpolated * np.array([1, 1, secondary_radius / radius])
            trans_interpolated = ellipse_interpolated + center

            # SLERP for the rotation
            q_interpolated = Quaternion.slerp(origin_rot, target_rot, t)
            rot_interpolated = q_interpolated.rotation_matrix

            # Recompose the interpolated matrix
            interpolated_matrix = recompose_matrix(rot_interpolated, trans_interpolated)

            request = ArmCartesianGoal(
                id=self._part_id,
                goal_pose=Matrix4x4(data=interpolated_matrix.flatten().tolist()),
            )
            self._stub.SendArmCartesianGoal(request)
            time.sleep(time_step)

    def goto_joints(
        self,
        positions: List[float],
        duration: float = 2,
        wait: bool = False,
        interpolation_mode: str = "minimum_jerk",
        degrees: bool = True,
    ) -> GoToId:
        """Move the arm's joints to reach the given position.

        Given a list of joint positions (exactly 7 joint positions),
        it will move the arm to that position.
        """
        if len(positions) != 7:
            raise ValueError(f"positions should be of length 7 (got {len(positions)} instead)!")
        if duration == 0:
            raise ValueError("duration cannot be set to 0.")
        if self.is_off():
            self._logger.warning(f"{self._part_id.name} is off. Goto not sent.")
            return GoToId(id=-1)

        arm_pos = list_to_arm_position(positions, degrees)
        request = GoToRequest(
            joints_goal=JointsGoal(
                arm_joint_goal=ArmJointGoal(id=self._part_id, joints_goal=arm_pos, duration=FloatValue(value=duration))
            ),
            interpolation_mode=get_grpc_interpolation_mode(interpolation_mode),
        )
        response = self._goto_stub.GoToJoints(request)
        if response.id == -1:
            self._logger.error(f"Position {positions} was not reachable. No command sent.")
        if wait:
            self._logger.info(f"Waiting for movement with {response}.")
            while not self._is_goto_finished(response):
                time.sleep(0.1)
            self._logger.info(f"Movement with {response} finished.")
        return response

    def get_translation_by(
        self,
        x: float,
        y: float,
        z: float,
        initial_pose: Optional[npt.NDArray[np.float64]] = None,
        frame: str = "robot",
    ) -> npt.NDArray[np.float64]:
        """Get a pose 4x4 matrix (as a numpy array) expressed in Reachy coordinate system, translated by x, y, z (in meters)
        from the initial pose.
        If no initial_pose has been sent, use the current pose.

        Two frames can be used:
        - robot frame : translation is done in Reachy's coordinate system
        - gripper frame : translation is done in the gripper's coordinate system
        """
        if frame not in ["robot", "gripper"]:
            raise ValueError(f"Unknown frame {frame}! Should be 'robot' or 'gripper'")

        if initial_pose is None:
            initial_pose = self.forward_kinematics()

        pose = initial_pose.copy()

        if frame == "robot":
            pose[0, 3] += x
            pose[1, 3] += y
            pose[2, 3] += z
        elif frame == "gripper":
            pose = translate_in_self(initial_pose, [x, y, z])
        return pose

    def translate_by(
        self,
        x: float,
        y: float,
        z: float,
        duration: float = 2,
        wait: bool = False,
        frame: str = "robot",
        interpolation_mode: str = "minimum_jerk",
    ) -> GoToId:
        """Create a goto to translate the arm's end effector from the last goto sent on the part.
        If no goto has been sent, use the current position.

        Two frames can be used:
        - robot frame : translation is done in Reachy's coordinate system
        - gripper frame : translation is done in the gripper's coordinate system
        """
        try:
            goto = self.get_goto_queue()[-1]
        except IndexError:
            goto = self.get_goto_playing()

        if goto.id != -1:
            joints_request = self._get_goto_joints_request(goto)
        else:
            joints_request = None

        if joints_request is not None:
            pose = self.forward_kinematics(joints_request.goal_positions)
        else:
            pose = self.forward_kinematics()

        pose = self.get_translation_by(x, y, z, initial_pose=pose, frame=frame)
        return self.goto_from_matrix(pose, duration=duration, wait=wait, interpolation_mode=interpolation_mode)

    def get_rotation_by(
        self,
        roll: float,
        pitch: float,
        yaw: float,
        initial_pose: Optional[npt.NDArray[np.float64]] = None,
        degrees: bool = True,
        frame: str = "robot",
    ) -> npt.NDArray[np.float64]:
        """Get a pose 4x4 matrix (as a numpy array) expressed in Reachy coordinate system, rotated by roll, pitch, yaw
        from the initial pose.

        Two frames can be used:
        - robot frame : rotation is done around Reachy's coordinate system axis
        - gripper frame : rotation is done in the gripper's coordinate system
        """
        if frame not in ["robot", "gripper"]:
            raise ValueError(f"Unknown frame {frame}! Should be 'robot' or 'gripper'")

        if initial_pose is None:
            initial_pose = self.forward_kinematics()

        pose = initial_pose.copy()
        rotation = matrix_from_euler_angles(roll, pitch, yaw, degrees=degrees)

        if frame == "robot":
            pose_rotation = np.eye(4)
            pose_rotation[:3, :3] = pose.copy()[:3, :3]
            pose_translation = pose.copy()[:3, 3]
            pose_rotation = rotation @ pose_rotation
            pose = recompose_matrix(pose_rotation[:3, :3], pose_translation)
        elif frame == "gripper":
            pose = rotate_in_self(initial_pose, [roll, pitch, yaw], degrees=degrees)

        return pose

    def rotate_by(
        self,
        roll: float,
        pitch: float,
        yaw: float,
        duration: float = 2,
        wait: bool = False,
        degrees: bool = True,
        frame: str = "robot",
        interpolation_mode: str = "minimum_jerk",
    ) -> GoToId:
        """Create a goto to rotate the arm's end effector from the last goto sent on the part.
        If no goto has been sent, use the current position.

        Two frames can be used:
        - robot frame : rotation is done around Reachy's coordinate system axis
        - gripper frame : rotation is done in the gripper's coordinate system
        """
        if frame not in ["robot", "gripper"]:
            raise ValueError(f"Unknown frame {frame}! Should be 'robot' or 'gripper'")

        try:
            goto = self.get_goto_queue()[-1]
        except IndexError:
            goto = self.get_goto_playing()

        if goto.id != -1:
            joints_request = self._get_goto_joints_request(goto)
        else:
            joints_request = None

        if joints_request is not None:
            pose = self.forward_kinematics(joints_request.goal_positions)
        else:
            pose = self.forward_kinematics()

        pose = self.get_rotation_by(roll, pitch, yaw, initial_pose=pose, degrees=degrees, frame=frame)
        return self.goto_from_matrix(pose, duration=duration, wait=wait, interpolation_mode=interpolation_mode)

    def _goto_single_joint(
        self,
        arm_joint: int,
        goal_position: float,
        duration: float = 2,
        wait: bool = False,
        interpolation_mode: str = "minimum_jerk",
        degrees: bool = True,
    ) -> GoToId:
        if degrees:
            goal_position = np.deg2rad(goal_position)
        request = GoToRequest(
            joints_goal=JointsGoal(
                custom_joint_goal=CustomJointGoal(
                    id=self._part_id,
                    arm_joints=CustomArmJoints(joints=[arm_joint]),
                    joints_goals=[FloatValue(value=goal_position)],
                    duration=FloatValue(value=duration),
                )
            ),
            interpolation_mode=get_grpc_interpolation_mode(interpolation_mode),
        )
        response = self._goto_stub.GoToJoints(request)
        if wait:
            self._logger.info(f"Waiting for movement with {response}.")
            while not self._is_goto_finished(response):
                time.sleep(0.1)
            self._logger.info(f"Movement with {response} finished.")
        return response

    def get_joints_positions(self, degrees: bool = True, round: Optional[int] = None) -> List[float]:
        """Return the current joints positions of the arm, by default in degrees"""
        response = self._stub.GetJointPosition(self._part_id)
        positions: List[float] = arm_position_to_list(response, degrees)
        if round is not None:
            positions = np.round(arm_position_to_list(response, degrees), round).tolist()
        return positions

    # @property
    # def joints_limits(self) -> ArmLimits:
    #     """Get limits of all the part's joints"""
    #     limits = self._arm_stub.GetJointsLimits(self._part_id)
    #     return limits

    # @property
    # def temperatures(self) -> ArmTemperatures:
    #     """Get temperatures of all the part's motors"""
    #     temperatures = self._arm_stub.GetTemperatures(self._part_id)
    #     return temperatures

    def send_goal_positions(self) -> None:
        if self._gripper is not None:
            self._gripper.send_goal_positions()
        if self.is_off():
            self._logger.warning(f"{self._part_id.name} is off. Command not sent.")
            return
        for actuator in self._actuators.values():
            actuator.send_goal_positions()

    def goto_posture(
        self,
        common_posture: str = "default",
        duration: float = 2,
        wait: bool = False,
        wait_for_goto_end: bool = True,
        interpolation_mode: str = "minimum_jerk",
    ) -> GoToId:
        """Send all joints to standard positions in specified duration.

        common_posture can be 'default' or 'elbow_90'.
        Setting wait_for_goto_end to False will cancel all gotos on all parts and immediately send the commands.
        Otherwise, the commands will be sent to a part when all gotos of its queue has been played.
        """
<<<<<<< HEAD
        if common_posture not in ["default", "elbow_90"]:
            raise ValueError(f"common_posture {common_posture} not supported! Should be 'default' or 'elbow_90'")
        if common_posture == "elbow_90":
            elbow_pitch = -90
        else:
            elbow_pitch = 0
=======
        joints = self.get_default_pose_joints(common_pose=common_pose)
        if common_pose == "default":
>>>>>>> 881fae78
            if self._gripper is not None and self._gripper.is_on():
                self._gripper.open()
        if not wait_for_goto_end:
            self.cancel_all_goto()
        if self.is_on():
            return self.goto_joints(joints, duration, wait, interpolation_mode)
        else:
            self._logger.warning(f"{self._part_id.name} is off. No command sent.")
        return GoToId(id=-1)

    def _update_with(self, new_state: ArmState) -> None:
        """Update the arm with a newly received (partial) state received from the gRPC server."""
        self.shoulder._update_with(new_state.shoulder_state)
        self.elbow._update_with(new_state.elbow_state)
        self.wrist._update_with(new_state.wrist_state)

    def _update_audit_status(self, new_status: ArmStatus) -> None:
        self.shoulder._update_audit_status(new_status.shoulder_status)
        self.elbow._update_audit_status(new_status.elbow_status)
        self.wrist._update_audit_status(new_status.wrist_status)<|MERGE_RESOLUTION|>--- conflicted
+++ resolved
@@ -299,11 +299,11 @@
             answer = np.round(answer, round).tolist()
         return answer
 
-    def get_default_pose_joints(self, common_pose: str = "default") -> List[float]:
+    def get_default_posture_joints(self, common_posture: str = "default") -> List[float]:
         """Return the list of the joints positions for the default poses."""
-        if common_pose not in ["default", "elbow_90"]:
-            raise ValueError(f"common_pose {common_pose} not supported! Should be 'default' or 'elbow_90'")
-        if common_pose == "elbow_90":
+        if common_posture not in ["default", "elbow_90"]:
+            raise ValueError(f"common_posture {common_posture} not supported! Should be 'default' or 'elbow_90'")
+        if common_posture == "elbow_90":
             elbow_pitch = -90
         else:
             elbow_pitch = 0
@@ -312,9 +312,9 @@
         else:
             return [0, 15, 15, elbow_pitch, 0, 0, 0]
 
-    def get_default_pose_matrix(self, common_pose: str = "default") -> npt.NDArray[np.float64]:
+    def get_default_posture_matrix(self, common_posture: str = "default") -> npt.NDArray[np.float64]:
         """Return the 4x4 pose matrix of default robot poses."""
-        joints = self.get_default_pose_joints(common_pose)
+        joints = self.get_default_pose_joints(common_posture)
         return self.forward_kinematics(joints)
 
     def goto_from_matrix(
@@ -813,17 +813,8 @@
         Setting wait_for_goto_end to False will cancel all gotos on all parts and immediately send the commands.
         Otherwise, the commands will be sent to a part when all gotos of its queue has been played.
         """
-<<<<<<< HEAD
-        if common_posture not in ["default", "elbow_90"]:
-            raise ValueError(f"common_posture {common_posture} not supported! Should be 'default' or 'elbow_90'")
-        if common_posture == "elbow_90":
-            elbow_pitch = -90
-        else:
-            elbow_pitch = 0
-=======
-        joints = self.get_default_pose_joints(common_pose=common_pose)
-        if common_pose == "default":
->>>>>>> 881fae78
+        joints = self.get_default_posture_joints(common_posture=common_posture)
+        if common_posture == "default":
             if self._gripper is not None and self._gripper.is_on():
                 self._gripper.open()
         if not wait_for_goto_end:
