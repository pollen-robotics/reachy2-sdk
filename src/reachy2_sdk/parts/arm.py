--- conflicted
+++ resolved
@@ -123,39 +123,25 @@
 
         All arm's motors will then be stiff.
         """
-<<<<<<< HEAD
         self._arm_stub.TurnOn(self.part_id)
         if hasattr(self, "gripper"):
             self.gripper.turn_on()
-=======
-        self._arm_stub.TurnOn(self._part_id)
-        self.gripper.turn_on()
->>>>>>> 2c80df0a
 
     def turn_off(self) -> None:
         """Turn all motors of the part off.
 
         All arm's motors will then be compliant.
         """
-<<<<<<< HEAD
         self._arm_stub.TurnOff(self.part_id)
         if hasattr(self, "gripper"):
             self.gripper.turn_off()
-=======
-        self._arm_stub.TurnOff(self._part_id)
-        self.gripper.turn_off()
->>>>>>> 2c80df0a
 
     def is_on(self) -> bool:
         """Return True if all actuators of the arm are stiff"""
         for actuator in self._actuators.values():
             if not actuator.is_on():
                 return False
-<<<<<<< HEAD
-        if hasattr(self, "gripper") and self.gripper.compliant:
-=======
-        if not self.gripper.is_on():
->>>>>>> 2c80df0a
+        if hasattr(self, "gripper") and not self.gripper.is_on():
             return False
         return True
 
@@ -164,11 +150,7 @@
         for actuator in self._actuators.values():
             if actuator.is_on():
                 return False
-<<<<<<< HEAD
-        if hasattr(self, "gripper") and not self.gripper.compliant:
-=======
-        if self.gripper.is_on():
->>>>>>> 2c80df0a
+        if hasattr(self, "gripper") and self.gripper.is_on():
             return False
         return True
 
@@ -302,58 +284,6 @@
         response = self._goto_stub.GoToCartesian(request)
         return response
 
-<<<<<<< HEAD
-    def goto_position_orientation(
-        self,
-        position: Tuple[float, float, float],
-        orientation: Tuple[float, float, float],
-        position_tol: Optional[Tuple[float, float, float]] = (0, 0, 0),
-        orientation_tol: Optional[Tuple[float, float, float]] = (0, 0, 0),
-        duration: float = 2,
-        interpolation_mode: str = "minimum_jerk",
-    ) -> None:
-        """Move the arm so that the end effector reaches the given position and orientation.
-
-        Given a 3d position and a rpy rotation expressed in Reachy coordinate systems,
-        it will try to compute a joint solution to reach this target (or get close),
-        and move to this position in the defined duration.
-
-        You can also define tolerances for each axis of the position and of the orientation.
-        """
-        if self.is_off():
-            raise RuntimeError("Arm is off. Goto not created.")
-
-        target = ArmCartesianGoal(
-            id=self.part_id,
-            target_position=Point(x=position[0], y=position[1], z=position[2]),
-            target_orientation=Rotation3d(
-                rpy=ExtEulerAngles(
-                    roll=FloatValue(value=orientation[0]),
-                    pitch=FloatValue(value=orientation[1]),
-                    yaw=FloatValue(value=orientation[2]),
-                )
-            ),
-            duration=FloatValue(value=duration),
-        )
-        if position_tol is not None:
-            target.position_tolerance = PointDistanceTolerances(
-                x_tol=position_tol[0], y_tol=position_tol[1], z_tol=position_tol[2]
-            )
-        if orientation_tol is not None:
-            target.orientation_tolerance = ExtEulerAnglesTolerances(
-                x_tol=orientation_tol[0],
-                y_tol=orientation_tol[1],
-                z_tol=orientation_tol[2],
-            )
-
-        request = GoToRequest(
-            cartesian_goal=target,
-            interpolation_mode=get_grpc_interpolation_mode(interpolation_mode),
-        )
-        self._goto_stub.GoToCartesian(request)
-
-=======
->>>>>>> 2c80df0a
     def goto_joints(
         self, positions: List[float], duration: float = 2, interpolation_mode: str = "minimum_jerk", degrees: bool = True
     ) -> GoToId:
