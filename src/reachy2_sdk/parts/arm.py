--- conflicted
+++ resolved
@@ -141,8 +141,7 @@
         All arm's motors will then be stiff.
         """
         self._arm_stub.TurnOn(self._part_id)
-        if hasattr(self, "gripper"):
-            self.gripper.turn_on()
+        self.gripper.turn_on()
 
     def turn_off(self) -> None:
         """Turn all motors of the part off.
@@ -150,15 +149,14 @@
         All arm's motors will then be compliant.
         """
         self._arm_stub.TurnOff(self._part_id)
-        if hasattr(self, "gripper"):
-            self.gripper.turn_off()
+        self.gripper.turn_off()
 
     def is_on(self) -> bool:
         """Return True if all actuators of the arm are stiff"""
         for actuator in self._actuators.values():
             if not actuator.is_on():
                 return False
-        if hasattr(self, "gripper") and not self.gripper.is_on():
+        if not self.gripper.is_on():
             return False
         return True
 
@@ -167,7 +165,7 @@
         for actuator in self._actuators.values():
             if actuator.is_on():
                 return False
-        if hasattr(self, "gripper") and self.gripper.is_on():
+        if self.gripper.is_on():
             return False
         return True
 
@@ -271,13 +269,10 @@
             raise ValueError("target shape should be (4, 4) (got {target.shape} instead)!")
         if q0 is not None and (len(q0) != 7):
             raise ValueError(f"q0 should be length 7 (got {len(q0)} instead)!")
-<<<<<<< HEAD
+        if duration == 0:
+            raise ValueError("duration cannot be set to 0.")
         if self.is_off():
             raise RuntimeError("Arm is off. Goto not sent.")
-=======
-        if duration == 0:
-            raise ValueError("duration cannot be set to 0.")
->>>>>>> 41737765
 
         if q0 is not None:
             q0 = list_to_arm_position(q0)
@@ -315,15 +310,11 @@
         it will move the arm to that position.
         """
         if len(positions) != 7:
-<<<<<<< HEAD
-            raise ValueError(f"positions should be length 7 (got {len(positions)} instead)!")
-        if self.is_off():
-            raise RuntimeError("Arm is off. Goto not sent.")
-=======
             raise ValueError(f"positions should be of length 7 (got {len(positions)} instead)!")
         if duration == 0:
             raise ValueError("duration cannot be set to 0.")
->>>>>>> 41737765
+        if self.is_off():
+            raise RuntimeError("Arm is off. Goto not sent.")
 
         arm_pos = list_to_arm_position(positions, degrees)
         request = GoToRequest(
