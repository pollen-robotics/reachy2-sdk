--- conflicted
+++ resolved
@@ -456,7 +456,6 @@
         response = self._goto_stub.GoToJoints(request)
         return response
 
-<<<<<<< HEAD
     def _goto_single_joint(
         self, arm_joint: int, goal_position: float, duration: float, interpolation_mode: str, degrees: bool = True
     ) -> GoToId:
@@ -476,11 +475,8 @@
         response = self._goto_stub.GoToJoints(request)
         return response
 
-    def get_joints_positions(self) -> List[float]:
-=======
     def get_joints_positions(self, degrees: bool = True, round: Optional[int] = None) -> List[float]:
->>>>>>> f9a61baa
-        """Return the current joints positions of the arm in degrees"""
+        """Return the current joints positions of the arm, by default in degrees"""
         response = self._stub.GetJointPosition(self._part_id)
         positions: List[float] = arm_position_to_list(response, degrees)
         if round is not None:
