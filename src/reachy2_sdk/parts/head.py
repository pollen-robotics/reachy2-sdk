"""Reachy Head module.

Handles all specific method to an Head:
- the inverse kinematics
- look_at function
"""
from typing import List

import grpc
import numpy as np
from google.protobuf.wrappers_pb2 import FloatValue
from pyquaternion import Quaternion as pyQuat
from reachy2_sdk_api.goto_pb2 import (
    CartesianGoal,
    GoToAck,
    GoToId,
    GoToRequest,
    JointsGoal,
)
from reachy2_sdk_api.goto_pb2_grpc import GoToServiceStub
from reachy2_sdk_api.head_pb2 import Head as Head_proto
from reachy2_sdk_api.head_pb2 import (
    HeadState,
    NeckCartesianGoal,
    NeckJointGoal,
    NeckOrientation,
)
from reachy2_sdk_api.head_pb2_grpc import HeadServiceStub
from reachy2_sdk_api.kinematics_pb2 import ExtEulerAngles, Point, Quaternion, Rotation3d
from reachy2_sdk_api.part_pb2 import PartId

from ..orbita.orbita3d import Orbita3d
from ..orbita.orbita_joint import OrbitaJoint
from ..utils.custom_dict import CustomDict
from ..utils.utils import get_grpc_interpolation_mode

# from .dynamixel_motor import DynamixelMotor


class Head:
    """Head class.

    It exposes the neck orbita actuator at the base of the head.
    It provides look_at utility function to directly orient the head so it looks at a cartesian point
    expressed in Reachy's coordinate system.
    """

    def __init__(
        self,
        head_msg: Head_proto,
        initial_state: HeadState,
        grpc_channel: grpc.Channel,
        goto_stub: GoToServiceStub,
    ) -> None:
        """Initialize the head with its actuators."""
        self._grpc_channel = grpc_channel
        self._goto_stub = goto_stub
        self._head_stub = HeadServiceStub(grpc_channel)
        self._part_id = PartId(id=head_msg.part_id.id, name=head_msg.part_id.name)

        self._setup_head(head_msg, initial_state)
        self._actuators = {
            "neck": self.neck,
            # "l_antenna" : self.l_antenna,
            # r_antenna" : self.r_antenna,
        }

    def _setup_head(self, head: Head_proto, initial_state: HeadState) -> None:
        """Set up the head with its actuators.

        It will create the actuators neck and antennas and set their initial state.
        """
        description = head.description
        self._neck = Orbita3d(
            uid=description.neck.id.id,
            name=description.neck.id.name,
            initial_state=initial_state.neck_state,
            grpc_channel=self._grpc_channel,
        )
        # self.l_antenna = DynamixelMotor(
        #     uid=description.l_antenna.id.id,
        #     name=description.l_antenna.id.name,
        #     initial_state=initial_state.l_antenna_state,
        #     grpc_channel=self._grpc_channel,
        # )
        # self.r_antenna = DynamixelMotor(
        #     uid=description.r_antenna.id.id,
        #     name=description.r_antenna.id.name,
        #     initial_state=initial_state.r_antenna_state,
        #     grpc_channel=self._grpc_channel,
        # )

    def __repr__(self) -> str:
        """Clean representation of an Head."""
        s = "\n\t".join([act_name + ": " + str(actuator) for act_name, actuator in self._actuators.items()])
        return f"""<Head on={self.is_on()} actuators=\n\t{
            s
        }\n>"""

    @property
    def neck(self) -> Orbita3d:
        return self._neck

    @property
    def joints(self) -> CustomDict[str, OrbitaJoint]:
        """Get all the arm's joints."""
        _joints: CustomDict[str, OrbitaJoint] = CustomDict({})
        for actuator_name, actuator in self._actuators.items():
            for joint in actuator._joints.values():
                _joints[actuator_name + "." + joint._axis_type] = joint
        return _joints

    def get_orientation(self) -> pyQuat:
        """Get the current orientation of the head.

        It will return the quaternion (x, y, z, w).
        """
        quat = self._head_stub.GetOrientation(self._part_id).q
        return pyQuat(w=quat.w, x=quat.x, y=quat.y, z=quat.z)

    def get_joints_positions(self) -> List[float]:
        """Return the current joints positions of the neck.

        It will return the List[roll, pitch, yaw].
        """
        roll = self.neck._joints["roll"].present_position
        pitch = self.neck._joints["pitch"].present_position
        yaw = self.neck._joints["yaw"].present_position
        return [roll, pitch, yaw]

    def look_at(self, x: float, y: float, z: float, duration: float = 2.0, interpolation_mode: str = "minimum_jerk") -> GoToId:
        """Compute and send neck rpy position to look at the (x, y, z) point in Reachy cartesian space (torso frame).

        X is forward, Y is left and Z is upward. They all expressed in meters.
        """
<<<<<<< HEAD
        if self.is_off():
            raise RuntimeError("Head is off. Look_at not sent.")
=======
        if duration == 0:
            raise ValueError("duration cannot be set to 0.")
>>>>>>> 41737765

        request = GoToRequest(
            cartesian_goal=CartesianGoal(
                neck_cartesian_goal=NeckCartesianGoal(
                    id=self._part_id,
                    point=Point(x=x, y=y, z=z),
                    duration=FloatValue(value=duration),
                )
            ),
            interpolation_mode=get_grpc_interpolation_mode(interpolation_mode),
        )
        response = self._goto_stub.GoToCartesian(request)
        return response

    def rotate_to(
        self,
        roll: float,
        pitch: float,
        yaw: float,
        duration: float = 2.0,
        interpolation_mode: str = "minimum_jerk",
        degrees: bool = True,
    ) -> GoToId:
        """Send neck to rpy position.

        Rotation is done in order roll, pitch, yaw.
        """
<<<<<<< HEAD
        if self.is_off():
            raise RuntimeError("Head is off. Rotate_to not sent.")
=======
        if duration == 0:
            raise ValueError("duration cannot be set to 0.")
>>>>>>> 41737765

        if degrees:
            roll = np.deg2rad(roll)
            pitch = np.deg2rad(pitch)
            yaw = np.deg2rad(yaw)
        request = GoToRequest(
            joints_goal=JointsGoal(
                neck_joint_goal=NeckJointGoal(
                    id=self._part_id,
                    joints_goal=NeckOrientation(
                        rotation=Rotation3d(
                            rpy=ExtEulerAngles(
                                roll=FloatValue(value=roll), pitch=FloatValue(value=pitch), yaw=FloatValue(value=yaw)
                            )
                        )
                    ),
                    duration=FloatValue(value=duration),
                )
            ),
            interpolation_mode=get_grpc_interpolation_mode(interpolation_mode),
        )
        response = self._goto_stub.GoToJoints(request)
        return response

    def orient(self, q: pyQuat, duration: float = 2.0, interpolation_mode: str = "minimum_jerk") -> GoToId:
        """Send neck to the orientation given as a quaternion."""
<<<<<<< HEAD
        if self.is_off():
            raise RuntimeError("Head is off. Orient not sent.")
=======
        if duration == 0:
            raise ValueError("duration cannot be set to 0.")
>>>>>>> 41737765

        request = GoToRequest(
            joints_goal=JointsGoal(
                neck_joint_goal=NeckJointGoal(
                    id=self._part_id,
                    joints_goal=NeckOrientation(rotation=Rotation3d(q=Quaternion(w=q.w, x=q.x, y=q.y, z=q.z))),
                    duration=FloatValue(value=duration),
                )
            ),
            interpolation_mode=get_grpc_interpolation_mode(interpolation_mode),
        )
        response = self._goto_stub.GoToJoints(request)
        return response

    def turn_on(self) -> None:
        """Turn all motors of the part on.

        All head's motors will then be stiff.
        """
        self._head_stub.TurnOn(self._part_id)

    def turn_off(self) -> None:
        """Turn all motors of the part off.

        All head's motors will then be compliant.
        """
        self._head_stub.TurnOff(self._part_id)

    def is_on(self) -> bool:
        """Return True if all actuators of the arm are stiff"""
        for actuator in self._actuators.values():
            if not actuator.is_on():
                return False
        return True

    def is_off(self) -> bool:
        """Return True if all actuators of the arm are stiff"""
        for actuator in self._actuators.values():
            if actuator.is_on():
                return False
        return True

    def get_move_playing(self) -> GoToId:
        """Return the id of the goto currently playing on the head"""
        response = self._goto_stub.GetPartGoToPlaying(self._part_id)
        return response

    def get_moves_queue(self) -> List[GoToId]:
        """Return the list of all goto ids waiting to be played on the head"""
        response = self._goto_stub.GetPartGoToQueue(self._part_id)
        return [goal_id for goal_id in response.goto_ids]

    def cancel_all_moves(self) -> GoToAck:
        """Ask the cancellation of all waiting goto on the head"""
        response = self._goto_stub.CancelPartAllGoTo(self._part_id)
        return response

    def _update_with(self, new_state: HeadState) -> None:
        """Update the head with a newly received (partial) state received from the gRPC server."""
        self.neck._update_with(new_state.neck_state)
        # self.l_antenna._update_with(new_state.l_antenna_state)
        # self.r_antenna._update_with(new_state.r_antenna_state)<|MERGE_RESOLUTION|>--- conflicted
+++ resolved
@@ -133,13 +133,10 @@
 
         X is forward, Y is left and Z is upward. They all expressed in meters.
         """
-<<<<<<< HEAD
+        if duration == 0:
+            raise ValueError("duration cannot be set to 0.")
         if self.is_off():
             raise RuntimeError("Head is off. Look_at not sent.")
-=======
-        if duration == 0:
-            raise ValueError("duration cannot be set to 0.")
->>>>>>> 41737765
 
         request = GoToRequest(
             cartesian_goal=CartesianGoal(
@@ -167,13 +164,10 @@
 
         Rotation is done in order roll, pitch, yaw.
         """
-<<<<<<< HEAD
+        if duration == 0:
+            raise ValueError("duration cannot be set to 0.")
         if self.is_off():
             raise RuntimeError("Head is off. Rotate_to not sent.")
-=======
-        if duration == 0:
-            raise ValueError("duration cannot be set to 0.")
->>>>>>> 41737765
 
         if degrees:
             roll = np.deg2rad(roll)
@@ -200,13 +194,10 @@
 
     def orient(self, q: pyQuat, duration: float = 2.0, interpolation_mode: str = "minimum_jerk") -> GoToId:
         """Send neck to the orientation given as a quaternion."""
-<<<<<<< HEAD
+        if duration == 0:
+            raise ValueError("duration cannot be set to 0.")
         if self.is_off():
             raise RuntimeError("Head is off. Orient not sent.")
-=======
-        if duration == 0:
-            raise ValueError("duration cannot be set to 0.")
->>>>>>> 41737765
 
         request = GoToRequest(
             joints_goal=JointsGoal(
