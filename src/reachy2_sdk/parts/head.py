--- conflicted
+++ resolved
@@ -5,12 +5,8 @@
 - look_at function
 """
 
-<<<<<<< HEAD
 import time
 from typing import Any, List, overload
-=======
-from typing import List
->>>>>>> 83f9d495
 
 import grpc
 import numpy as np
@@ -121,7 +117,6 @@
     ) -> GoToId:
         ...
 
-<<<<<<< HEAD
     @overload
     def goto(
         self,
@@ -132,24 +127,6 @@
         degrees: bool = True,
     ) -> GoToId:
         ...
-=======
-        request = GoToRequest(
-            cartesian_goal=CartesianGoal(
-                neck_cartesian_goal=NeckCartesianGoal(
-                    id=self._part_id,
-                    point=Point(x=x, y=y, z=z),
-                    duration=FloatValue(value=duration),
-                )
-            ),
-            interpolation_mode=get_grpc_interpolation_mode(interpolation_mode),
-        )
-        response = self._goto_stub.GoToCartesian(request)
-        if response.id == -1:
-            self._logger.error(f"Position {x}, {y}, {z} was not reachable. No command sent.")
-        elif wait:
-            self._wait_goto(response)
-        return response
->>>>>>> 83f9d495
 
     def goto(
         self,
@@ -201,7 +178,6 @@
         )
 
         response = self._goto_stub.GoToJoints(request)
-<<<<<<< HEAD
 
         if wait:
             self._logger.info(f"Waiting for movement with {response}.")
@@ -209,12 +185,6 @@
                 time.sleep(0.1)
             self._logger.info(f"Movement with {response} finished.")
 
-=======
-        if response.id == -1:
-            self._logger.error(f"Position {positions} was not reachable. No command sent.")
-        elif wait:
-            self._wait_goto(response)
->>>>>>> 83f9d495
         return response
 
     def _goto_single_joint(
@@ -269,20 +239,12 @@
             ),
             interpolation_mode=get_grpc_interpolation_mode(interpolation_mode),
         )
-<<<<<<< HEAD
         response = self._goto_stub.GoToCartesian(request)
         if wait:
             self._logger.info(f"Waiting for movement with {response}.")
             while not self._is_goto_finished(response):
                 time.sleep(0.1)
             self._logger.info(f"Movement with {response} finished.")
-=======
-        response = self._goto_stub.GoToJoints(request)
-        if response.id == -1:
-            self._logger.error(f"Orientation {q} was not reachable. No command sent.")
-        elif wait:
-            self._wait_goto(response)
->>>>>>> 83f9d495
         return response
 
     def goto_posture(
