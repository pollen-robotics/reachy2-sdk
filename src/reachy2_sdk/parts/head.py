"""Reachy Head module.

Handles all specific method to an Head:
- the inverse kinematics
- look_at function
"""

import logging
from typing import List

import grpc
import numpy as np
from google.protobuf.wrappers_pb2 import FloatValue
from pyquaternion import Quaternion as pyQuat
from reachy2_sdk_api.goto_pb2 import (
    CartesianGoal,
    GoToAck,
    GoToId,
    GoToRequest,
    JointsGoal,
)
from reachy2_sdk_api.goto_pb2_grpc import GoToServiceStub
from reachy2_sdk_api.head_pb2 import Head as Head_proto
from reachy2_sdk_api.head_pb2 import (
    HeadState,
    NeckCartesianGoal,
    NeckJointGoal,
    NeckOrientation,
    SpeedLimitRequest,
    TorqueLimitRequest,
)
from reachy2_sdk_api.head_pb2_grpc import HeadServiceStub
from reachy2_sdk_api.kinematics_pb2 import ExtEulerAngles, Point, Quaternion, Rotation3d
from reachy2_sdk_api.part_pb2 import PartId

from ..orbita.orbita3d import Orbita3d
from ..orbita.orbita_joint import OrbitaJoint
from ..utils.custom_dict import CustomDict
from ..utils.utils import get_grpc_interpolation_mode


class Head:
    """Head class.

    It exposes the neck orbita actuator at the base of the head.
    It provides look_at utility function to directly orient the head so it looks at a cartesian point
    expressed in Reachy's coordinate system.
    """

    def __init__(
        self,
        head_msg: Head_proto,
        initial_state: HeadState,
        grpc_channel: grpc.Channel,
        goto_stub: GoToServiceStub,
    ) -> None:
        """Initialize the head with its actuators."""
        self._logger = logging.getLogger(__name__)
        self._grpc_channel = grpc_channel
        self._goto_stub = goto_stub
        self._head_stub = HeadServiceStub(grpc_channel)
        self._part_id = PartId(id=head_msg.part_id.id, name=head_msg.part_id.name)

        self._setup_head(head_msg, initial_state)
        self._actuators = {
            "neck": self.neck,
        }

    def _setup_head(self, head: Head_proto, initial_state: HeadState) -> None:
        """Set up the head with its actuators.

        It will create the actuators neck and antennas and set their initial state.
        """
        description = head.description
        self._neck = Orbita3d(
            uid=description.neck.id.id,
            name=description.neck.id.name,
            initial_state=initial_state.neck_state,
            grpc_channel=self._grpc_channel,
        )

    def __repr__(self) -> str:
        """Clean representation of an Head."""
        s = "\n\t".join([act_name + ": " + str(actuator) for act_name, actuator in self._actuators.items()])
        return f"""<Head on={self.is_on()} actuators=\n\t{
            s
        }\n>"""

    @property
    def neck(self) -> Orbita3d:
        return self._neck

    @property
    def joints(self) -> CustomDict[str, OrbitaJoint]:
        """Get all the arm's joints."""
        _joints: CustomDict[str, OrbitaJoint] = CustomDict({})
        for actuator_name, actuator in self._actuators.items():
            for joint in actuator._joints.values():
                _joints[actuator_name + "." + joint._axis_type] = joint
        return _joints

    def get_orientation(self) -> pyQuat:
        """Get the current orientation of the head.

        It will return the quaternion (x, y, z, w).
        """
        quat = self._head_stub.GetOrientation(self._part_id).q
        return pyQuat(w=quat.w, x=quat.x, y=quat.y, z=quat.z)

    def get_joints_positions(self) -> List[float]:
        """Return the current joints positions of the neck.

        It will return the List[roll, pitch, yaw].
        """
        roll = self.neck._joints["roll"].present_position
        pitch = self.neck._joints["pitch"].present_position
        yaw = self.neck._joints["yaw"].present_position
        return [roll, pitch, yaw]

    def look_at(self, x: float, y: float, z: float, duration: float = 2.0, interpolation_mode: str = "minimum_jerk") -> GoToId:
        """Compute and send neck rpy position to look at the (x, y, z) point in Reachy cartesian space (torso frame).

        X is forward, Y is left and Z is upward. They all expressed in meters.
        """
        if duration == 0:
            raise ValueError("duration cannot be set to 0.")
        if not self.neck.is_on():
            self._logger.warning("head.neck is off. No command sent.")
            return GoToId(id=-1)

        request = GoToRequest(
            cartesian_goal=CartesianGoal(
                neck_cartesian_goal=NeckCartesianGoal(
                    id=self._part_id,
                    point=Point(x=x, y=y, z=z),
                    duration=FloatValue(value=duration),
                )
            ),
            interpolation_mode=get_grpc_interpolation_mode(interpolation_mode),
        )
        response = self._goto_stub.GoToCartesian(request)
        return response

    def rotate_to(
        self,
        roll: float,
        pitch: float,
        yaw: float,
        duration: float = 2.0,
        interpolation_mode: str = "minimum_jerk",
        degrees: bool = True,
    ) -> GoToId:
        """Send neck to rpy position.

        Rotation is done in order roll, pitch, yaw.
        """
        if duration == 0:
            raise ValueError("duration cannot be set to 0.")
        if not self.neck.is_on():
            self._logger.warning("head.neck is off. No command sent.")
            return GoToId(id=-1)

        if degrees:
            roll = np.deg2rad(roll)
            pitch = np.deg2rad(pitch)
            yaw = np.deg2rad(yaw)
        request = GoToRequest(
            joints_goal=JointsGoal(
                neck_joint_goal=NeckJointGoal(
                    id=self._part_id,
                    joints_goal=NeckOrientation(
                        rotation=Rotation3d(
                            rpy=ExtEulerAngles(
                                roll=FloatValue(value=roll), pitch=FloatValue(value=pitch), yaw=FloatValue(value=yaw)
                            )
                        )
                    ),
                    duration=FloatValue(value=duration),
                )
            ),
            interpolation_mode=get_grpc_interpolation_mode(interpolation_mode),
        )
        response = self._goto_stub.GoToJoints(request)
        return response

    def orient(self, q: pyQuat, duration: float = 2.0, interpolation_mode: str = "minimum_jerk") -> GoToId:
        """Send neck to the orientation given as a quaternion."""
        if duration == 0:
            raise ValueError("duration cannot be set to 0.")
        if not self.neck.is_on():
            self._logger.warning("head.neck is off. No command sent.")
            return GoToId(id=-1)

        request = GoToRequest(
            joints_goal=JointsGoal(
                neck_joint_goal=NeckJointGoal(
                    id=self._part_id,
                    joints_goal=NeckOrientation(rotation=Rotation3d(q=Quaternion(w=q.w, x=q.x, y=q.y, z=q.z))),
                    duration=FloatValue(value=duration),
                )
            ),
            interpolation_mode=get_grpc_interpolation_mode(interpolation_mode),
        )
        response = self._goto_stub.GoToJoints(request)
        return response

    def turn_on(self) -> None:
        """Turn all motors of the part on.

        All head's motors will then be stiff.
        """
        self._head_stub.TurnOn(self._part_id)

    def turn_off(self) -> None:
        """Turn all motors of the part off.

        All head's motors will then be compliant.
        """
        self._head_stub.TurnOff(self._part_id)

    def set_torque_limit(self, value: int) -> None:
        """Choose percentage of torque max value applied as limit to the head."""
        req = TorqueLimitRequest(
            id=self._part_id,
            limit=value,
        )
        self._head_stub.SetTorqueLimit(req)

    def set_speed_limit(self, value: int) -> None:
        """Choose percentage of speed max value applied as limit to the head."""
        req = SpeedLimitRequest(
            id=self._part_id,
            limit=value,
        )
        self._head_stub.SetSpeedLimit(req)

    def is_on(self) -> bool:
        """Return True if all actuators of the arm are stiff"""
        for actuator in self._actuators.values():
            if not actuator.is_on():
                return False
        return True

    def is_off(self) -> bool:
        """Return True if all actuators of the arm are stiff"""
        for actuator in self._actuators.values():
            if actuator.is_on():
                return False
        return True

    def get_move_playing(self) -> GoToId:
        """Return the id of the goto currently playing on the head"""
        response = self._goto_stub.GetPartGoToPlaying(self._part_id)
        return response

    def get_moves_queue(self) -> List[GoToId]:
        """Return the list of all goto ids waiting to be played on the head"""
        response = self._goto_stub.GetPartGoToQueue(self._part_id)
        return [goal_id for goal_id in response.goto_ids]

    def cancel_all_moves(self) -> GoToAck:
        """Ask the cancellation of all waiting goto on the head"""
        response = self._goto_stub.CancelPartAllGoTo(self._part_id)
        return response

<<<<<<< HEAD
    def send_goal_positions(self) -> None:
        for actuator in self._actuators.values():
            actuator.send_goal_positions()
=======
    def set_pose(
        self,
        wait_for_moves_end: bool = True,
        duration: float = 2,
        interpolation_mode: str = "minimum_jerk",
    ) -> GoToId:
        """Send all joints to standard positions in specified duration.

        Setting wait_for_goto_end to False will cancel all gotos on all parts and immediately send the commands.
        Otherwise, the commands will be sent to a part when all gotos of its queue has been played.
        """
        if not wait_for_moves_end:
            self.cancel_all_moves()
        if self.neck.is_on():
            return self.rotate_to(0, -10, 0, duration, interpolation_mode)
        else:
            self._logger.warning("head.neck is off. No command sent.")
        return GoToId(id=-1)
>>>>>>> c2cae94f

    def _update_with(self, new_state: HeadState) -> None:
        """Update the head with a newly received (partial) state received from the gRPC server."""
        self.neck._update_with(new_state.neck_state)<|MERGE_RESOLUTION|>--- conflicted
+++ resolved
@@ -263,11 +263,10 @@
         response = self._goto_stub.CancelPartAllGoTo(self._part_id)
         return response
 
-<<<<<<< HEAD
     def send_goal_positions(self) -> None:
         for actuator in self._actuators.values():
             actuator.send_goal_positions()
-=======
+
     def set_pose(
         self,
         wait_for_moves_end: bool = True,
@@ -286,7 +285,6 @@
         else:
             self._logger.warning("head.neck is off. No command sent.")
         return GoToId(id=-1)
->>>>>>> c2cae94f
 
     def _update_with(self, new_state: HeadState) -> None:
         """Update the head with a newly received (partial) state received from the gRPC server."""
