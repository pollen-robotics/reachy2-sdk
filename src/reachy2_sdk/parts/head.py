"""Reachy Head module.

Handles all specific method to an Head:
- the inverse kinematics
- look_at function
"""

import logging
from typing import List

import grpc
import numpy as np
from google.protobuf.wrappers_pb2 import FloatValue
from pyquaternion import Quaternion as pyQuat
from reachy2_sdk_api.goto_pb2 import CartesianGoal, GoToId, GoToRequest, JointsGoal
from reachy2_sdk_api.goto_pb2_grpc import GoToServiceStub
from reachy2_sdk_api.head_pb2 import Head as Head_proto
from reachy2_sdk_api.head_pb2 import (
    HeadState,
    NeckCartesianGoal,
    NeckJointGoal,
    NeckOrientation,
)
from reachy2_sdk_api.head_pb2_grpc import HeadServiceStub
from reachy2_sdk_api.kinematics_pb2 import ExtEulerAngles, Point, Quaternion, Rotation3d

from ..orbita.orbita3d import Orbita3d
from ..utils.utils import get_grpc_interpolation_mode
from .goto_based_part import IGoToBasedPart
from .joints_based_part import JointsBasedPart


class Head(JointsBasedPart, IGoToBasedPart):
    """Head class.

    It exposes the neck orbita actuator at the base of the head.
    It provides look_at utility function to directly orient the head so it looks at a cartesian point
    expressed in Reachy's coordinate system.
    """

    def __init__(
        self,
        head_msg: Head_proto,
        initial_state: HeadState,
        grpc_channel: grpc.Channel,
        goto_stub: GoToServiceStub,
    ) -> None:
        """Initialize the head with its actuators."""
        self._logger = logging.getLogger(__name__)
        JointsBasedPart.__init__(self, head_msg, grpc_channel, HeadServiceStub(grpc_channel))
        IGoToBasedPart.__init__(self, self, goto_stub)

        self._setup_head(head_msg, initial_state)
        self._actuators = {
            "neck": self.neck,
        }

    def _setup_head(self, head: Head_proto, initial_state: HeadState) -> None:
        """Set up the head with its actuators.

        It will create the actuators neck and antennas and set their initial state.
        """
        description = head.description
        self._neck = Orbita3d(
            uid=description.neck.id.id,
            name=description.neck.id.name,
            initial_state=initial_state.neck_state,
            grpc_channel=self._grpc_channel,
        )

    def __repr__(self) -> str:
        """Clean representation of an Head."""
        s = "\n\t".join([act_name + ": " + str(actuator) for act_name, actuator in self._actuators.items()])
        return f"""<Head on={self.is_on()} actuators=\n\t{
            s
        }\n>"""

    @property
    def neck(self) -> Orbita3d:
        return self._neck

    def get_orientation(self) -> pyQuat:
        """Get the current orientation of the head.

        It will return the quaternion (x, y, z, w).
        """
        quat = self._stub.GetOrientation(self._part_id).q
        return pyQuat(w=quat.w, x=quat.x, y=quat.y, z=quat.z)

    def get_joints_positions(self) -> List[float]:
        """Return the current joints positions of the neck.

        It will return the List[roll, pitch, yaw].
        """
        roll = self.neck._joints["roll"].present_position
        pitch = self.neck._joints["pitch"].present_position
        yaw = self.neck._joints["yaw"].present_position
        return [roll, pitch, yaw]

    def look_at(self, x: float, y: float, z: float, duration: float = 2.0, interpolation_mode: str = "minimum_jerk") -> GoToId:
        """Compute and send neck rpy position to look at the (x, y, z) point in Reachy cartesian space (torso frame).

        X is forward, Y is left and Z is upward. They all expressed in meters.
        """
        if duration == 0:
            raise ValueError("duration cannot be set to 0.")
        if not self.neck.is_on():
            self._logger.warning("head.neck is off. No command sent.")
            return GoToId(id=-1)

        request = GoToRequest(
            cartesian_goal=CartesianGoal(
                neck_cartesian_goal=NeckCartesianGoal(
                    id=self._part_id,
                    point=Point(x=x, y=y, z=z),
                    duration=FloatValue(value=duration),
                )
            ),
            interpolation_mode=get_grpc_interpolation_mode(interpolation_mode),
        )
        response = self._goto_stub.GoToCartesian(request)
        return response

    def rotate_to(
        self,
        roll: float,
        pitch: float,
        yaw: float,
        duration: float = 2.0,
        interpolation_mode: str = "minimum_jerk",
        degrees: bool = True,
    ) -> GoToId:
        """Send neck to rpy position.

        Rotation is done in order roll, pitch, yaw.
        """
        if duration == 0:
            raise ValueError("duration cannot be set to 0.")
        if not self.neck.is_on():
            self._logger.warning("head.neck is off. No command sent.")
            return GoToId(id=-1)

        if degrees:
            roll = np.deg2rad(roll)
            pitch = np.deg2rad(pitch)
            yaw = np.deg2rad(yaw)
        request = GoToRequest(
            joints_goal=JointsGoal(
                neck_joint_goal=NeckJointGoal(
                    id=self._part_id,
                    joints_goal=NeckOrientation(
                        rotation=Rotation3d(
                            rpy=ExtEulerAngles(
                                roll=FloatValue(value=roll), pitch=FloatValue(value=pitch), yaw=FloatValue(value=yaw)
                            )
                        )
                    ),
                    duration=FloatValue(value=duration),
                )
            ),
            interpolation_mode=get_grpc_interpolation_mode(interpolation_mode),
        )
        response = self._goto_stub.GoToJoints(request)
        return response

    def orient(self, q: pyQuat, duration: float = 2.0, interpolation_mode: str = "minimum_jerk") -> GoToId:
        """Send neck to the orientation given as a quaternion."""
        if duration == 0:
            raise ValueError("duration cannot be set to 0.")
        if not self.neck.is_on():
            self._logger.warning("head.neck is off. No command sent.")
            return GoToId(id=-1)

        request = GoToRequest(
            joints_goal=JointsGoal(
                neck_joint_goal=NeckJointGoal(
                    id=self._part_id,
                    joints_goal=NeckOrientation(rotation=Rotation3d(q=Quaternion(w=q.w, x=q.x, y=q.y, z=q.z))),
                    duration=FloatValue(value=duration),
                )
            ),
            interpolation_mode=get_grpc_interpolation_mode(interpolation_mode),
        )
        response = self._goto_stub.GoToJoints(request)
        return response

<<<<<<< HEAD
    def turn_on(self) -> None:
        """Turn all motors of the part on.

        All head's motors will then be stiff.
        """
        self._head_stub.TurnOn(self._part_id)

    def turn_off(self) -> None:
        """Turn all motors of the part off.

        All head's motors will then be compliant.
        """
        self._head_stub.TurnOff(self._part_id)

    def set_torque_limit(self, value: int) -> None:
        """Choose percentage of torque max value applied as limit to the head."""
        req = TorqueLimitRequest(
            id=self._part_id,
            limit=value,
        )
        self._head_stub.SetTorqueLimit(req)

    def set_speed_limit(self, value: int) -> None:
        """Choose percentage of speed max value applied as limit to the head."""
        req = SpeedLimitRequest(
            id=self._part_id,
            limit=value,
        )
        self._head_stub.SetSpeedLimit(req)

    def is_on(self) -> bool:
        """Return True if all actuators of the arm are stiff"""
        for actuator in self._actuators.values():
            if not actuator.is_on():
                return False
        return True

    def is_off(self) -> bool:
        """Return True if all actuators of the arm are stiff"""
        for actuator in self._actuators.values():
            if actuator.is_on():
                return False
        return True

    def get_move_playing(self) -> GoToId:
        """Return the id of the goto currently playing on the head"""
        response = self._goto_stub.GetPartGoToPlaying(self._part_id)
        return response

    def get_moves_queue(self) -> List[GoToId]:
        """Return the list of all goto ids waiting to be played on the head"""
        response = self._goto_stub.GetPartGoToQueue(self._part_id)
        return [goal_id for goal_id in response.goto_ids]

    def cancel_all_moves(self) -> GoToAck:
        """Ask the cancellation of all waiting goto on the head"""
        response = self._goto_stub.CancelPartAllGoTo(self._part_id)
        return response

    def send_goal_positions(self) -> None:
        for actuator in self._actuators.values():
            actuator.send_goal_positions()

=======
>>>>>>> 774fd1bb
    def set_pose(
        self,
        wait_for_moves_end: bool = True,
        duration: float = 2,
        interpolation_mode: str = "minimum_jerk",
    ) -> GoToId:
        """Send all joints to standard positions in specified duration.

        Setting wait_for_goto_end to False will cancel all gotos on all parts and immediately send the commands.
        Otherwise, the commands will be sent to a part when all gotos of its queue has been played.
        """
        if not wait_for_moves_end:
            self.cancel_all_moves()
        if self.neck.is_on():
            return self.rotate_to(0, -10, 0, duration, interpolation_mode)
        else:
            self._logger.warning("head.neck is off. No command sent.")
        return GoToId(id=-1)

    def _update_with(self, new_state: HeadState) -> None:
        """Update the head with a newly received (partial) state received from the gRPC server."""
        self.neck._update_with(new_state.neck_state)<|MERGE_RESOLUTION|>--- conflicted
+++ resolved
@@ -184,72 +184,6 @@
         response = self._goto_stub.GoToJoints(request)
         return response
 
-<<<<<<< HEAD
-    def turn_on(self) -> None:
-        """Turn all motors of the part on.
-
-        All head's motors will then be stiff.
-        """
-        self._head_stub.TurnOn(self._part_id)
-
-    def turn_off(self) -> None:
-        """Turn all motors of the part off.
-
-        All head's motors will then be compliant.
-        """
-        self._head_stub.TurnOff(self._part_id)
-
-    def set_torque_limit(self, value: int) -> None:
-        """Choose percentage of torque max value applied as limit to the head."""
-        req = TorqueLimitRequest(
-            id=self._part_id,
-            limit=value,
-        )
-        self._head_stub.SetTorqueLimit(req)
-
-    def set_speed_limit(self, value: int) -> None:
-        """Choose percentage of speed max value applied as limit to the head."""
-        req = SpeedLimitRequest(
-            id=self._part_id,
-            limit=value,
-        )
-        self._head_stub.SetSpeedLimit(req)
-
-    def is_on(self) -> bool:
-        """Return True if all actuators of the arm are stiff"""
-        for actuator in self._actuators.values():
-            if not actuator.is_on():
-                return False
-        return True
-
-    def is_off(self) -> bool:
-        """Return True if all actuators of the arm are stiff"""
-        for actuator in self._actuators.values():
-            if actuator.is_on():
-                return False
-        return True
-
-    def get_move_playing(self) -> GoToId:
-        """Return the id of the goto currently playing on the head"""
-        response = self._goto_stub.GetPartGoToPlaying(self._part_id)
-        return response
-
-    def get_moves_queue(self) -> List[GoToId]:
-        """Return the list of all goto ids waiting to be played on the head"""
-        response = self._goto_stub.GetPartGoToQueue(self._part_id)
-        return [goal_id for goal_id in response.goto_ids]
-
-    def cancel_all_moves(self) -> GoToAck:
-        """Ask the cancellation of all waiting goto on the head"""
-        response = self._goto_stub.CancelPartAllGoTo(self._part_id)
-        return response
-
-    def send_goal_positions(self) -> None:
-        for actuator in self._actuators.values():
-            actuator.send_goal_positions()
-
-=======
->>>>>>> 774fd1bb
     def set_pose(
         self,
         wait_for_moves_end: bool = True,
