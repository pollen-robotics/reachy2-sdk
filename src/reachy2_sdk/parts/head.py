"""Reachy Head module.

Handles all specific methods to a Head.
"""

from typing import Any, List, overload

import grpc
import numpy as np
from google.protobuf.wrappers_pb2 import FloatValue
from pyquaternion import Quaternion as pyQuat
from reachy2_sdk_api.goto_pb2 import (
    CartesianGoal,
    CustomJointGoal,
    GoToId,
    GoToRequest,
    JointsGoal,
)
from reachy2_sdk_api.goto_pb2_grpc import GoToServiceStub
from reachy2_sdk_api.head_pb2 import CustomNeckJoints
from reachy2_sdk_api.head_pb2 import Head as Head_proto
from reachy2_sdk_api.head_pb2 import (
    HeadState,
    HeadStatus,
    NeckCartesianGoal,
    NeckJointGoal,
    NeckJoints,
    NeckOrientation,
)
from reachy2_sdk_api.head_pb2_grpc import HeadServiceStub
from reachy2_sdk_api.kinematics_pb2 import ExtEulerAngles, Point, Quaternion, Rotation3d

from ..orbita.orbita3d import Orbita3d
from ..utils.utils import get_grpc_interpolation_mode
from .goto_based_part import IGoToBasedPart
from .joints_based_part import JointsBasedPart


class Head(JointsBasedPart, IGoToBasedPart):
    """Head class for controlling the head of Reachy.

    The `Head` class manages the neck actuator and provides utilities for controlling the orientation
    of the head, such as moving to a specific posture or looking at a Cartesian point in Reachy's
    coordinate system.

    Attributes:
        neck: An instance of `Orbita3d` representing the neck actuator of the head.
    """

    def __init__(
        self,
        head_msg: Head_proto,
        initial_state: HeadState,
        grpc_channel: grpc.Channel,
        goto_stub: GoToServiceStub,
    ) -> None:
        """Initialize the Head component with its actuators.

        Sets up the necessary attributes and configuration for the head, including the gRPC
        stubs and initial state.

        Args:
            head_msg: The Head_proto object containing the configuration details for the head.
            initial_state: The initial state of the head, represented as a HeadState object.
            grpc_channel: The gRPC channel used to communicate with the head's gRPC service.
            goto_stub: The GoToServiceStub used to handle goto-based movements for the head.
        """
        JointsBasedPart.__init__(self, head_msg, grpc_channel, HeadServiceStub(grpc_channel))
        IGoToBasedPart.__init__(self, self, goto_stub)

        self._setup_head(head_msg, initial_state)
        self._actuators = {
            "neck": self.neck,
        }

    def _setup_head(self, head: Head_proto, initial_state: HeadState) -> None:
        """Set up the head with its actuators.

        This method initializes the neck and antenna actuators for the head and sets their initial state.

        Args:
            head: A Head_proto object containing the configuration details for the head.
            initial_state: A HeadState object representing the initial state of the head's actuators.
        """
        description = head.description
        self._neck = Orbita3d(
            uid=description.neck.id.id,
            name=description.neck.id.name,
            initial_state=initial_state.neck_state,
            grpc_channel=self._grpc_channel,
            part=self,
            joints_position_order=[NeckJoints.ROLL, NeckJoints.PITCH, NeckJoints.YAW],
        )

    def __repr__(self) -> str:
        """Clean representation of an Head."""
        s = "\n\t".join([act_name + ": " + str(actuator) for act_name, actuator in self._actuators.items()])
        return f"""<Head on={self.is_on()} actuators=\n\t{
            s
        }\n>"""

    @property
    def neck(self) -> Orbita3d:
        """Get the neck actuator of the head."""
        return self._neck

<<<<<<< HEAD
    def get_current_orientation(self) -> pyQuat:
        """Return the current orientation of the head, as a quaternion."""
        quat = self._stub.GetOrientation(self._part_id).q
        return pyQuat(w=quat.w, x=quat.x, y=quat.y, z=quat.z)

    def get_current_positions(self, degrees: bool = True) -> List[float]:
        """Return the current joint positions of the head.

        It will return the List[roll, pitch, yaw] in degrees or in radians.
=======
    def get_orientation(self) -> pyQuat:
        """Get the current orientation of the head.

        Returns:
            The orientation of the head as a quaternion (w, x, y, z).
        """
        quat = self._stub.GetOrientation(self._part_id).q
        return pyQuat(w=quat.w, x=quat.x, y=quat.y, z=quat.z)

    def get_joints_positions(self) -> List[float]:
        """Return the current joint positions of the neck.

        Returns:
            A list of the current neck joint positions in the order [roll, pitch, yaw].
>>>>>>> b44ff48b
        """
        roll = self.neck._joints["roll"].present_position
        pitch = self.neck._joints["pitch"].present_position
        yaw = self.neck._joints["yaw"].present_position
        if degrees:
            return [roll, pitch, yaw]
        return [np.deg2rad(roll), np.deg2rad(pitch), np.deg2rad(yaw)]

    @overload
    def goto(
        self,
        target: List[float],
        duration: float = 2.0,
        wait: bool = False,
        interpolation_mode: str = "minimum_jerk",
        degrees: bool = True,
    ) -> GoToId:
<<<<<<< HEAD
        ...
=======
        """Compute and send a neck position to look at a specified point in Reachy's Cartesian space (torso frame).

        The (x, y, z) coordinates are expressed in meters, where x is forward, y is left, and z is upward.

        Args:
            x: The x-coordinate of the target point.
            y: The y-coordinate of the target point.
            z: The z-coordinate of the target point.
            duration: The time in seconds for the head to look at the point. Defaults to 2.0.
            wait: Whether to wait for the movement to complete before returning. Defaults to False.
            interpolation_mode: The interpolation mode for the movement, either "minimum_jerk" or "linear".
                Defaults to "minimum_jerk".

        Returns:
            The unique GoToId associated with the movement command.

        Raises:
            ValueError: If the duration is set to 0.
        """
        if duration == 0:
            raise ValueError("duration cannot be set to 0.")
        if not self.neck.is_on():
            self._logger.warning("head.neck is off. No command sent.")
            return GoToId(id=-1)
>>>>>>> b44ff48b

    @overload
    def goto(
        self,
        target: pyQuat,
        duration: float = 2.0,
        wait: bool = False,
        interpolation_mode: str = "minimum_jerk",
        degrees: bool = True,
    ) -> GoToId:
        ...

    def goto(
        self,
        target: Any,
        duration: float = 2.0,
        wait: bool = False,
        interpolation_mode: str = "minimum_jerk",
        degrees: bool = True,
    ) -> GoToId:
<<<<<<< HEAD
        """Send neck to the orientation.

        If the input is a List[roll, pitch, yaw], it will send the neck to this RPY position.
        If the input is a pyQuat, it will send the neck to the given quaternion orientation.
=======
        """Send the neck to a specified roll, pitch, and yaw position.

        The rotation is applied in the order: roll, pitch, yaw.

        Args:
            positions: A list of three float values representing the target roll, pitch, and yaw angles.
            duration: The time in seconds for the neck to reach the target position. Defaults to 2.0.
            wait: Whether to wait for the movement to complete before returning. Defaults to False.
            interpolation_mode: The interpolation mode for the movement, either "minimum_jerk" or "linear".
                Defaults to "minimum_jerk".
            degrees: Whether the provided positions are in degrees. If True, positions will be converted to radians.
                Defaults to True.

        Returns:
            The unique GoToId associated with the movement command.

        Raises:
            ValueError: If the duration is set to 0.
>>>>>>> b44ff48b
        """

        if duration == 0:
            raise ValueError("duration cannot be set to 0.")

        if not self.neck.is_on():
            self._logger.warning("head.neck is off. No command sent.")
            return GoToId(id=-1)

        if isinstance(target, list) and len(target) == 3:
            if degrees:
                target = np.deg2rad(target).tolist()
            joints_goal = NeckOrientation(
                rotation=Rotation3d(
                    rpy=ExtEulerAngles(
                        roll=FloatValue(value=target[0]),
                        pitch=FloatValue(value=target[1]),
                        yaw=FloatValue(value=target[2]),
                    )
                )
            )
        elif isinstance(target, pyQuat):
            joints_goal = NeckOrientation(rotation=Rotation3d(q=Quaternion(w=target.w, x=target.x, y=target.y, z=target.z)))
        else:
            raise ValueError("Invalid input type for orientation. Must be either a list of 3 floats or a pyQuat.")

        request = GoToRequest(
            joints_goal=JointsGoal(
                neck_joint_goal=NeckJointGoal(
                    id=self._part_id,
                    joints_goal=joints_goal,
                    duration=FloatValue(value=duration),
                )
            ),
            interpolation_mode=get_grpc_interpolation_mode(interpolation_mode),
        )

        response = self._goto_stub.GoToJoints(request)

        if response.id == -1:
            if isinstance(target, list):
                self._logger.error(f"Position {target} was not reachable. No command sent.")
            elif isinstance(target, pyQuat):
                self._logger.error(f"Orientation {target} was not reachable. No command sent.")
        elif wait:
            self._wait_goto(response)
        return response

    def _goto_single_joint(
        self,
        neck_joint: int,
        goal_position: float,
        duration: float = 2,
        wait: bool = False,
        interpolation_mode: str = "minimum_jerk",
        degrees: bool = True,
    ) -> GoToId:
        """Move a single joint of the neck to a specified goal position.

        Args:
            neck_joint: The index of the neck joint to move (0 for roll, 1 for pitch, 2 for yaw).
            goal_position: The target position for the joint.
            duration: The time in seconds for the joint to reach the goal position. Defaults to 2.
            wait: Whether to wait for the movement to complete before returning. Defaults to False.
            interpolation_mode: The interpolation mode for the movement, either "minimum_jerk" or "linear".
                Defaults to "minimum_jerk".
            degrees: Whether the goal position is provided in degrees. If True, the position will be converted to radians.
                Defaults to True.

        Returns:
            The GoToId associated with the movement command.

        Raises:
            ValueError: If the duration is set to 0.
        """
        if duration == 0:
            raise ValueError("duration cannot be set to 0.")
        if degrees:
            goal_position = np.deg2rad(goal_position)
        request = GoToRequest(
            joints_goal=JointsGoal(
                custom_joint_goal=CustomJointGoal(
                    id=self._part_id,
                    neck_joints=CustomNeckJoints(joints=[neck_joint]),
                    joints_goals=[FloatValue(value=goal_position)],
                    duration=FloatValue(value=duration),
                )
            ),
            interpolation_mode=get_grpc_interpolation_mode(interpolation_mode),
        )
        response = self._goto_stub.GoToJoints(request)
        if response.id == -1:
            self._logger.error(f"Position {goal_position} was not reachable. No command sent.")
        elif wait:
            self._wait_goto(response)
        return response

    def look_at(
        self, x: float, y: float, z: float, duration: float = 2.0, wait: bool = False, interpolation_mode: str = "minimum_jerk"
    ) -> GoToId:
<<<<<<< HEAD
        """Compute and send neck rpy position to look at the (x, y, z) point in Reachy cartesian space (torso frame).

        X is forward, Y is left and Z is upward. They all expressed in meters.
=======
        """Send the neck to the orientation specified by a quaternion.

        Args:
            q: The target orientation as a quaternion (w, x, y, z).
            duration: The time in seconds for the neck to reach the target orientation. Defaults to 2.0.
            wait: Whether to wait for the movement to complete before returning. Defaults to False.
            interpolation_mode: The interpolation mode for the movement, either "minimum_jerk" or "linear".
                Defaults to "minimum_jerk".

        Returns:
            The GoToId associated with the movement command.

        Raises:
            ValueError: If the duration is set to 0.
>>>>>>> b44ff48b
        """
        if duration == 0:
            raise ValueError("duration cannot be set to 0.")
        if not self.neck.is_on():
            self._logger.warning("head.neck is off. No command sent.")
            return GoToId(id=-1)

        request = GoToRequest(
            cartesian_goal=CartesianGoal(
                neck_cartesian_goal=NeckCartesianGoal(
                    id=self._part_id,
                    point=Point(x=x, y=y, z=z),
                    duration=FloatValue(value=duration),
                )
            ),
            interpolation_mode=get_grpc_interpolation_mode(interpolation_mode),
        )
        response = self._goto_stub.GoToCartesian(request)

        if response.id == -1:
            self._logger.error(f"Position {x}, {y}, {z} was not reachable. No command sent.")
        elif wait:
            self._wait_goto(response)

<<<<<<< HEAD
        return response
=======
    def send_goal_positions(self) -> None:
        """Send goal positions to the head's joints.

        If goal positions have been specified for any joint of the head, sends them to the robot.
        """
        if self.is_off():
            self._logger.warning(f"{self._part_id.name} is off. Command not sent.")
            return
        for actuator in self._actuators.values():
            actuator.send_goal_positions()
>>>>>>> b44ff48b

    def goto_posture(
        self,
        duration: float = 2,
        common_posture: str = "default",
        wait: bool = False,
        wait_for_goto_end: bool = True,
        interpolation_mode: str = "minimum_jerk",
    ) -> GoToId:
        """Send all neck joints to standard positions within the specified duration.

        The default posture sets the neck joints to [0, -10, 0] (roll, pitch, yaw).

        Args:
            duration: The time in seconds for the neck to reach the target posture. Defaults to 2.
            wait: Whether to wait for the movement to complete before returning. Defaults to False.
            wait_for_goto_end: Whether to wait for all previous goto commands to finish before executing
                the current command. If False, it cancels all ongoing commands. Defaults to True.
            interpolation_mode: The interpolation mode for the movement, either "minimum_jerk" or "linear".
                Defaults to "minimum_jerk".

        Returns:
            The unique GoToId associated with the movement command.

        Raises:
            ValueError: If the neck is off and the command cannot be sent.
        """
        if not wait_for_goto_end:
            self.cancel_all_goto()
        if self.neck.is_on():
            return self.goto([0, -10, 0], duration, wait, interpolation_mode)
        else:
            self._logger.warning("Head is off. No command sent.")
        return GoToId(id=-1)

    def send_goal_positions(self) -> None:
        if self.is_off():
            self._logger.warning(f"{self._part_id.name} is off. Command not sent.")
            return
        for actuator in self._actuators.values():
            actuator.send_goal_positions()

    def _update_with(self, new_state: HeadState) -> None:
        """Update the head with a newly received (partial) state from the gRPC server.

        Args:
            new_state: A HeadState object representing the new state of the head's actuators.
        """
        self.neck._update_with(new_state.neck_state)

    def _update_audit_status(self, new_status: HeadStatus) -> None:
        """Update the audit status of the neck with the new status from the gRPC server.

        Args:
            new_status: A HeadStatus object representing the new status of the neck.
        """
        self.neck._update_audit_status(new_status.neck_status)<|MERGE_RESOLUTION|>--- conflicted
+++ resolved
@@ -104,32 +104,20 @@
         """Get the neck actuator of the head."""
         return self._neck
 
-<<<<<<< HEAD
     def get_current_orientation(self) -> pyQuat:
-        """Return the current orientation of the head, as a quaternion."""
+        """Get the current orientation of the head.
+
+        Returns:
+            The orientation of the head as a quaternion (w, x, y, z).
+        """
         quat = self._stub.GetOrientation(self._part_id).q
         return pyQuat(w=quat.w, x=quat.x, y=quat.y, z=quat.z)
 
     def get_current_positions(self, degrees: bool = True) -> List[float]:
-        """Return the current joint positions of the head.
-
-        It will return the List[roll, pitch, yaw] in degrees or in radians.
-=======
-    def get_orientation(self) -> pyQuat:
-        """Get the current orientation of the head.
-
-        Returns:
-            The orientation of the head as a quaternion (w, x, y, z).
-        """
-        quat = self._stub.GetOrientation(self._part_id).q
-        return pyQuat(w=quat.w, x=quat.x, y=quat.y, z=quat.z)
-
-    def get_joints_positions(self) -> List[float]:
         """Return the current joint positions of the neck.
 
         Returns:
             A list of the current neck joint positions in the order [roll, pitch, yaw].
->>>>>>> b44ff48b
         """
         roll = self.neck._joints["roll"].present_position
         pitch = self.neck._joints["pitch"].present_position
@@ -147,34 +135,7 @@
         interpolation_mode: str = "minimum_jerk",
         degrees: bool = True,
     ) -> GoToId:
-<<<<<<< HEAD
         ...
-=======
-        """Compute and send a neck position to look at a specified point in Reachy's Cartesian space (torso frame).
-
-        The (x, y, z) coordinates are expressed in meters, where x is forward, y is left, and z is upward.
-
-        Args:
-            x: The x-coordinate of the target point.
-            y: The y-coordinate of the target point.
-            z: The z-coordinate of the target point.
-            duration: The time in seconds for the head to look at the point. Defaults to 2.0.
-            wait: Whether to wait for the movement to complete before returning. Defaults to False.
-            interpolation_mode: The interpolation mode for the movement, either "minimum_jerk" or "linear".
-                Defaults to "minimum_jerk".
-
-        Returns:
-            The unique GoToId associated with the movement command.
-
-        Raises:
-            ValueError: If the duration is set to 0.
-        """
-        if duration == 0:
-            raise ValueError("duration cannot be set to 0.")
-        if not self.neck.is_on():
-            self._logger.warning("head.neck is off. No command sent.")
-            return GoToId(id=-1)
->>>>>>> b44ff48b
 
     @overload
     def goto(
@@ -195,31 +156,25 @@
         interpolation_mode: str = "minimum_jerk",
         degrees: bool = True,
     ) -> GoToId:
-<<<<<<< HEAD
-        """Send neck to the orientation.
-
-        If the input is a List[roll, pitch, yaw], it will send the neck to this RPY position.
-        If the input is a pyQuat, it will send the neck to the given quaternion orientation.
-=======
-        """Send the neck to a specified roll, pitch, and yaw position.
-
-        The rotation is applied in the order: roll, pitch, yaw.
-
-        Args:
-            positions: A list of three float values representing the target roll, pitch, and yaw angles.
-            duration: The time in seconds for the neck to reach the target position. Defaults to 2.0.
-            wait: Whether to wait for the movement to complete before returning. Defaults to False.
-            interpolation_mode: The interpolation mode for the movement, either "minimum_jerk" or "linear".
-                Defaults to "minimum_jerk".
-            degrees: Whether the provided positions are in degrees. If True, positions will be converted to radians.
-                Defaults to True.
-
-        Returns:
-            The unique GoToId associated with the movement command.
-
+        """Send the neck to a specified orientation.
+
+        This method moves the neck either to a given roll-pitch-yaw (RPY) position or to a quaternion orientation.
+        
+        Args:
+            target (Any): The desired orientation for the neck. Can either be:
+                - A list of three floats [roll, pitch, yaw] representing the RPY orientation (in degrees if `degrees=True`).
+                - A pyQuat object representing a quaternion.
+            duration (float, optional): Time in seconds for the movement. Defaults to 2.0.
+            wait (bool, optional): Whether to wait for the movement to complete before returning. Defaults to False.
+            interpolation_mode (str, optional): The type of interpolation to be used for the movement. 
+                                                Can be "minimum_jerk" or other modes. Defaults to "minimum_jerk".
+            degrees (bool, optional): Specifies if the RPY values in `target` are in degrees. Defaults to True.
+        
         Raises:
-            ValueError: If the duration is set to 0.
->>>>>>> b44ff48b
+            ValueError: If the `duration` is set to 0, or if the input type for `target` is invalid.
+        
+        Returns:
+            GoToId: The unique identifier for the movement command.
         """
 
         if duration == 0:
@@ -320,26 +275,24 @@
     def look_at(
         self, x: float, y: float, z: float, duration: float = 2.0, wait: bool = False, interpolation_mode: str = "minimum_jerk"
     ) -> GoToId:
-<<<<<<< HEAD
-        """Compute and send neck rpy position to look at the (x, y, z) point in Reachy cartesian space (torso frame).
-
-        X is forward, Y is left and Z is upward. They all expressed in meters.
-=======
-        """Send the neck to the orientation specified by a quaternion.
-
-        Args:
-            q: The target orientation as a quaternion (w, x, y, z).
-            duration: The time in seconds for the neck to reach the target orientation. Defaults to 2.0.
+        """Compute and send a neck position to look at a specified point in Reachy's Cartesian space (torso frame).
+
+        The (x, y, z) coordinates are expressed in meters, where x is forward, y is left, and z is upward.
+
+        Args:
+            x: The x-coordinate of the target point.
+            y: The y-coordinate of the target point.
+            z: The z-coordinate of the target point.
+            duration: The time in seconds for the head to look at the point. Defaults to 2.0.
             wait: Whether to wait for the movement to complete before returning. Defaults to False.
             interpolation_mode: The interpolation mode for the movement, either "minimum_jerk" or "linear".
                 Defaults to "minimum_jerk".
 
         Returns:
-            The GoToId associated with the movement command.
+            The unique GoToId associated with the movement command.
 
         Raises:
             ValueError: If the duration is set to 0.
->>>>>>> b44ff48b
         """
         if duration == 0:
             raise ValueError("duration cannot be set to 0.")
@@ -363,21 +316,7 @@
             self._logger.error(f"Position {x}, {y}, {z} was not reachable. No command sent.")
         elif wait:
             self._wait_goto(response)
-
-<<<<<<< HEAD
         return response
-=======
-    def send_goal_positions(self) -> None:
-        """Send goal positions to the head's joints.
-
-        If goal positions have been specified for any joint of the head, sends them to the robot.
-        """
-        if self.is_off():
-            self._logger.warning(f"{self._part_id.name} is off. Command not sent.")
-            return
-        for actuator in self._actuators.values():
-            actuator.send_goal_positions()
->>>>>>> b44ff48b
 
     def goto_posture(
         self,
@@ -414,6 +353,10 @@
         return GoToId(id=-1)
 
     def send_goal_positions(self) -> None:
+        """Send goal positions to the head's joints.
+
+        If goal positions have been specified for any joint of the head, sends them to the robot.
+        """
         if self.is_off():
             self._logger.warning(f"{self._part_id.name} is off. Command not sent.")
             return
