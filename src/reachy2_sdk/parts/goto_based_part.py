<<<<<<< HEAD
"""Reachy IGoToBasedPart interface.

Handles common interface for parts performing movement using goto mechanism.
"""

=======
import logging
import time
>>>>>>> 83f9d495
from abc import ABC
from typing import List, Optional

from reachy2_sdk_api.goto_pb2 import GoalStatus, GoToAck, GoToId
from reachy2_sdk_api.goto_pb2_grpc import GoToServiceStub

from ..utils.utils import (
    SimplifiedRequest,
    arm_position_to_list,
    ext_euler_angles_to_list,
    get_interpolation_mode,
)
from .part import Part


class IGoToBasedPart(ABC):
    """Interface for parts of Reachy that use goto functions.

    The `IGoToBasedPart` class defines a common interface for handling goto-based movements. It is
    designed to be implemented by parts of the robot that perform movements via the goto mechanism,
    such as the Arm, Head, or potentially the MobileBase in the future.
    """

    def __init__(
        self,
        part: Part,
        goto_stub: GoToServiceStub,
    ) -> None:
        """Initialize the IGoToBasedPart interface.

        Sets up the common attributes needed for handling goto-based movements. This includes
        associating the part with the interface and setting up the gRPC stub for performing
        goto commands.

        Args:
            part: The robot part that uses this interface, such as an Arm or Head.
            goto_stub: The gRPC stub used to send goto commands to the robot part.
        """
        self.part = part
        self._goto_stub = goto_stub
        self._logger_goto = logging.getLogger(__name__)  # not using self._logger to avoid name conflict in multiple inheritance

    def get_goto_playing(self) -> GoToId:
        """Return the GoToId of the currently playing goto movement on a specific part.

        Returns:
            The unique GoToId of the goto currently playing on the part.
        """
        response = self._goto_stub.GetPartGoToPlaying(self.part._part_id)
        return response

    def get_goto_queue(self) -> List[GoToId]:
        """Return a list of all GoToIds waiting to be played on a specific part.

        Returns:
            A list of all unique GoToIds for gotos waiting to be played on the part.
        """
        response = self._goto_stub.GetPartGoToQueue(self.part._part_id)
        return [goal_id for goal_id in response.goto_ids]

    def cancel_all_goto(self) -> GoToAck:
        """Request the cancellation of all playing and waiting goto commands for a specific part.

        Returns:
            A GoToAck acknowledging the cancellation of all goto commands.
        """
        response = self._goto_stub.CancelPartAllGoTo(self.part._part_id)
        return response

    def _get_goto_joints_request(self, goto_id: GoToId) -> Optional[SimplifiedRequest]:
        """Return the part affected, joint goal positions, duration, and mode for the given GoToId.

        The part can be 'r_arm', 'l_arm', or 'head'.

        Args:
            goto_id: The ID of the goto command for which to retrieve the details.

        Returns:
            A SimplifiedRequest object containing the part, goal_positions, duration, and mode for the
            corresponding GoToId. The goal_positions are returned as a list in degrees.
        """
        response = self._goto_stub.GetGoToRequest(goto_id)
        if response.joints_goal.HasField("arm_joint_goal"):
            part = response.joints_goal.arm_joint_goal.id.name
            mode = get_interpolation_mode(response.interpolation_mode.interpolation_type)
            goal_positions = arm_position_to_list(response.joints_goal.arm_joint_goal.joints_goal, degrees=True)
            duration = response.joints_goal.arm_joint_goal.duration.value
        elif response.joints_goal.HasField("neck_joint_goal"):
            part = response.joints_goal.neck_joint_goal.id.name
            mode = get_interpolation_mode(response.interpolation_mode.interpolation_type)
            goal_positions = ext_euler_angles_to_list(
                response.joints_goal.neck_joint_goal.joints_goal.rotation.rpy, degrees=True
            )
            duration = response.joints_goal.neck_joint_goal.duration.value

        request = SimplifiedRequest(
            part=part,
            goal_positions=goal_positions,
            duration=duration,
            mode=mode,
        )
        return request

    def _is_goto_finished(self, id: GoToId) -> bool:
        """Check if the goto movement has been completed or cancelled.

        Returns:
           `True` if the goto has been played or cancelled, `False` otherwise.
        """
        state = self._goto_stub.GetGoToState(id)
        result = bool(
            state.goal_status == GoalStatus.STATUS_ABORTED
            or state.goal_status == GoalStatus.STATUS_CANCELED
            or state.goal_status == GoalStatus.STATUS_SUCCEEDED
        )
        return result

    def _wait_goto(self, id: GoToId) -> None:
        """Wait for a goto to finish. timeout is in seconds."""
        self._logger_goto.info(f"Waiting for movement with {id}.")

        id_playing = self.get_goto_playing()
        info_gotos = [self._get_goto_joints_request(id_playing)]
        ids_queue = self.get_goto_queue()
        for id in ids_queue:
            info_gotos.append(self._get_goto_joints_request(id))

        timeout = 1  # adding one more sec
        for igoto in info_gotos:
            if igoto is not None:
                timeout += igoto.duration

        self._logger_goto.debug(f"timeout is set to {timeout}")

        t_start = time.time()  # timeout for others
        while not self._is_goto_finished(id):
            time.sleep(0.1)

            if time.time() - t_start > timeout:
                self._logger_goto.warning(f"Waiting time for movement with {id} is timeout.")
                return

        self._logger_goto.info(f"Movement with {id} finished.")<|MERGE_RESOLUTION|>--- conflicted
+++ resolved
@@ -1,13 +1,10 @@
-<<<<<<< HEAD
 """Reachy IGoToBasedPart interface.
 
 Handles common interface for parts performing movement using goto mechanism.
 """
 
-=======
 import logging
 import time
->>>>>>> 83f9d495
 from abc import ABC
 from typing import List, Optional
 
