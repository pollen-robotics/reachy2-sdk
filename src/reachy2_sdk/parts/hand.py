"""Reachy Hand module.


Handles all specific method to a Hand:
    - turn_on / turn_off
    - open / close
"""
import grpc
import numpy as np
from reachy2_sdk_api.hand_pb2 import Hand as Hand_proto
from reachy2_sdk_api.hand_pb2 import (
    HandPosition,
    HandPositionRequest,
    HandState,
    ParallelGripperPosition,
)
from reachy2_sdk_api.hand_pb2_grpc import HandServiceStub
from reachy2_sdk_api.part_pb2 import PartId


class Hand:
    def __init__(self, hand_msg: Hand_proto, initial_state: HandState, grpc_channel: grpc.Channel) -> None:
        """Set up the hand."""
        self._hand_stub = HandServiceStub(grpc_channel)

        self._setup_hand(hand_msg, initial_state)

    def __repr__(self) -> str:
        """Clean representation of a Hand."""
        return f"Hand with part_id {self._part_id} and opening of {self.opening}%"

    def _setup_hand(self, hand_msg: Hand_proto, initial_state: HandState) -> None:
        """Set up the hand.

        It will create the hand and set its initial state.
        """
        self._part_id = PartId(id=hand_msg.part_id.id)
        self._present_position: float = round(np.rad2deg(initial_state.present_position.parallel_gripper.position), 1)
        self._goal_position: float = round(np.rad2deg(initial_state.goal_position.parallel_gripper.position), 1)
        self._opening: float = initial_state.opening.value
        self._compliant: bool = initial_state.compliant.value

    @property
    def opening(self) -> float:
        """Return the opening of the hand in percentage."""
        return round(self._opening * 100, 2)

    def set_opening(self, percentage: float) -> None:
        """Set an opening value for the hand

        Args:
            percentage (float): Percentage of the opening.
        """
        if not 0.0 <= percentage <= 100.0:
            raise ValueError(f"Percentage should be between 0 and 100, not {percentage}")
        if self.compliant:
            raise RuntimeError("Gripper is off.")

        self._hand_stub.SetHandPosition(
            HandPositionRequest(
                id=self._part_id,
                position=HandPosition(parallel_gripper=ParallelGripperPosition(position=percentage / 100.0)),
            )
        )

    def open(self) -> None:
        """Open the hand."""
        self._hand_stub.OpenHand(self._part_id)

<<<<<<< HEAD
        Args:
            percentage (float): Percentage of the closing. Defaults to 100.
        """
        if not 0.0 <= percentage <= 100.0:
            raise ValueError(f"Percentage should be between 0 and 100, not {percentage}")
        if self.compliant:
            raise RuntimeError("Gripper is off.")

        if percentage == 100.0:
            self._hand_stub.CloseHand(self.part_id)
        else:
            self._hand_stub.SetHandPosition(
                HandPositionRequest(
                    id=self.part_id,
                    position=HandPosition(parallel_gripper=ParallelGripperPosition(position=(100 - percentage) / 100.0)),
                )
            )
=======
    def close(self) -> None:
        """Close the hand."""
        self._hand_stub.CloseHand(self._part_id)
>>>>>>> 2c80df0a

    def turn_on(self) -> None:
        """Turn all motors of the hand on.

        All hand's motors will then be stiff.
        """
        self._hand_stub.TurnOn(self._part_id)

    def turn_off(self) -> None:
        """Turn all motors of the hand off.

        All hand's motors will then be compliant.
        """
        self._hand_stub.TurnOff(self._part_id)

    def is_on(self) -> bool:
        """Get compliancy of the hand"""
        return not self._compliant

    def _update_with(self, new_state: HandState) -> None:
        """Update the hand with a newly received (partial) state received from the gRPC server."""
        self._present_position = new_state.present_position.parallel_gripper.position
        self._goal_position = new_state.goal_position.parallel_gripper.position
        self._opening = new_state.opening.value
        self._compliant = new_state.compliant.value<|MERGE_RESOLUTION|>--- conflicted
+++ resolved
@@ -53,7 +53,7 @@
         """
         if not 0.0 <= percentage <= 100.0:
             raise ValueError(f"Percentage should be between 0 and 100, not {percentage}")
-        if self.compliant:
+        if self._compliant:
             raise RuntimeError("Gripper is off.")
 
         self._hand_stub.SetHandPosition(
@@ -67,29 +67,9 @@
         """Open the hand."""
         self._hand_stub.OpenHand(self._part_id)
 
-<<<<<<< HEAD
-        Args:
-            percentage (float): Percentage of the closing. Defaults to 100.
-        """
-        if not 0.0 <= percentage <= 100.0:
-            raise ValueError(f"Percentage should be between 0 and 100, not {percentage}")
-        if self.compliant:
-            raise RuntimeError("Gripper is off.")
-
-        if percentage == 100.0:
-            self._hand_stub.CloseHand(self.part_id)
-        else:
-            self._hand_stub.SetHandPosition(
-                HandPositionRequest(
-                    id=self.part_id,
-                    position=HandPosition(parallel_gripper=ParallelGripperPosition(position=(100 - percentage) / 100.0)),
-                )
-            )
-=======
     def close(self) -> None:
         """Close the hand."""
         self._hand_stub.CloseHand(self._part_id)
->>>>>>> 2c80df0a
 
     def turn_on(self) -> None:
         """Turn all motors of the hand on.
