--- conflicted
+++ resolved
@@ -189,26 +189,39 @@
         else:
             raise ValueError(f"Control mode requested should be in {possible_control_modes}!")
 
-<<<<<<< HEAD
     def is_on(self) -> bool:
-        """Return True if the mobile base is not compliant."""
+        """Check if the mobile base is currently stiff (not in free-wheel mode).
+
+        Returns:
+            `True` if the mobile base is not compliant (stiff), `False` otherwise.
+        """
         return not self._drive_mode == "free_wheel"
 
     def is_off(self) -> bool:
-        """Return True if the mobile base is compliant."""
+        """Check if the mobile base is currently compliant (in free-wheel mode).
+
+        Returns:
+            True if the mobile base is compliant (in free-wheel mode), `False` otherwise.
+        """
         if self._drive_mode == "free_wheel":
             return True
         return False
 
     def get_current_odometry(self, degrees: bool = True) -> Dict[str, float]:
-        """
-        Get the current odometry of the mobile base in its reference frame:
-        - position in x
-        - position in y
-        - orientation in degrees or radians
-        - linear velocity in x axis
-        - linear velocity in y axis
-        - angular velocity
+        """Get the current odometry of the mobile base in its reference frame.
+
+        Args:
+            degrees (bool, optional): Whether to return the orientation (`theta` and `vtheta`) in degrees. 
+                                    Defaults to True.
+        
+        Returns:
+            Dict[str, float]: A dictionary containing the current odometry of the mobile base with:
+                - 'x': Position along the x-axis (in meters).
+                - 'y': Position along the y-axis (in meters).
+                - 'theta': Orientation (in degrees by default, radians if `degrees=False`).
+                - 'vx': Linear velocity along the x-axis (in meters per second).
+                - 'vy': Linear velocity along the y-axis (in meters per second).
+                - 'vtheta': Angular velocity (in degrees per second by default, radians if `degrees=False`).
         """
         current_state = self.odometry.copy()
         if not degrees:
@@ -216,85 +229,6 @@
             current_state["vtheta"] = deg2rad(current_state["vtheta"])
 
         return current_state
-=======
-    def reset_odometry(self) -> None:
-        """Reset the odometry.
-
-        This method resets the mobile base's odometry, so that the current position is now (x, y, theta) = (0, 0, 0).
-        """
-        self._stub.ResetOdometry(self._part_id)
-        time.sleep(0.03)
-
-    def set_speed(self, x_vel: float, y_vel: float, rot_vel: float) -> None:
-        """Send a target speed for the mobile base.
-
-        The x and y velocities are specified in meters per second, while the rotational velocity is in degrees per second.
-        The speed is applied for a duration of 200ms, predefined at the ROS level.
-
-        Args:
-            x_vel: The target velocity along the x-axis in meters per second.
-            y_vel: The target velocity along the y-axis in meters per second.
-            rot_vel: The target rotational velocity in degrees per second.
-
-        Raises:
-            ValueError: If any of the velocities exceed their maximum allowed values.
-        """
-        if self.is_off():
-            self._logger.warning(f"{self._part_id.name} is off. set_speed not sent.")
-            return
-        for vel, value in {"x_vel": x_vel, "y_vel": y_vel}.items():
-            if abs(value) > self._max_xy_vel:
-                raise ValueError(f"The absolute value of {vel} should not be more than {self._max_xy_vel}!")
-
-        if abs(rot_vel) > self._max_rot_vel:
-            raise ValueError(f"The absolute value of rot_vel should not be more than {self._max_rot_vel}!")
-
-        if self._drive_mode != "cmd_vel":
-            self._set_drive_mode("cmd_vel")
-
-        req = TargetDirectionCommand(
-            direction=DirectionVector(
-                x=FloatValue(value=x_vel),
-                y=FloatValue(value=y_vel),
-                theta=FloatValue(value=deg2rad(rot_vel)),
-            )
-        )
-        self._mobility_stub.SendDirection(req)
-
-    def translate_by(self, x: float, y: float, timeout: Optional[float] = None) -> None:
-        """Send a target position relative to the current position of the mobile base.
-
-        The (x, y) coordinates specify the desired translation in the mobile base's Cartesian space.
-
-        Args:
-            x: The desired translation along the x-axis in meters.
-            y: The desired translation along the y-axis in meters.
-            timeout: An optional timeout for reaching the target position, in seconds.
-        """
-        odometry = self.odometry
-        x_current = odometry["x"]
-        y_current = odometry["y"]
-        theta = odometry["theta"]
-        theta_rad = deg2rad(theta)
-        x_goal = x_current + (x * np.cos(theta_rad) - y * np.sin(theta_rad))
-        y_goal = y_current + (x * np.sin(theta_rad) + y * np.cos(theta_rad))
-        self.goto(x_goal, y_goal, theta, timeout=timeout)
-
-    def rotate_by(self, theta: float, timeout: Optional[float] = None) -> None:
-        """Send a target rotation relative to the current rotation of the mobile base.
-
-        The theta parameter defines the desired rotation in degrees.
-
-        Args:
-            theta: The desired rotation in degrees, relative to the current orientation.
-            timeout: An optional timeout for completing the rotation, in seconds.
-        """
-        odometry = self.odometry
-        x = odometry["x"]
-        y = odometry["y"]
-        theta = odometry["theta"] + theta
-        self.goto(x, y, theta, timeout=timeout)
->>>>>>> b44ff48b
 
     def goto(
         self,
@@ -435,11 +369,16 @@
         }
         return distance
 
-<<<<<<< HEAD
     def translate_by(self, x: float, y: float, timeout: Optional[float] = None) -> None:
         """Send a target position relative to the current position of the mobile base.
 
-        (x, y) define the translation wanted in the mobile base in cartesian space."""
+        The (x, y) coordinates specify the desired translation in the mobile base's Cartesian space.
+
+        Args:
+            x: The desired translation along the x-axis in meters.
+            y: The desired translation along the y-axis in meters.
+            timeout: An optional timeout for reaching the target position, in seconds.
+        """
         odometry = self.odometry
         x_current = odometry["x"]
         y_current = odometry["y"]
@@ -452,7 +391,12 @@
     def rotate_by(self, theta: float, timeout: Optional[float] = None) -> None:
         """Send a target rotation relative to the current rotation of the mobile base.
 
-        theta defines the rotation wanted in the mobile base in cartesian space."""
+        The theta parameter defines the desired rotation in degrees.
+
+        Args:
+            theta: The desired rotation in degrees, relative to the current orientation.
+            timeout: An optional timeout for completing the rotation, in seconds.
+        """
         odometry = self.odometry
         x = odometry["x"]
         y = odometry["y"]
@@ -460,15 +404,30 @@
         self.goto(x, y, theta, timeout=timeout)
 
     def reset_odometry(self) -> None:
-        """Reset the odometry."""
+        """Reset the odometry.
+
+        This method resets the mobile base's odometry, so that the current position is now (x, y, theta) = (0, 0, 0).
+        """
         self._stub.ResetOdometry(self._part_id)
         time.sleep(0.03)
 
     def set_goal_speed(self, x: float | int = 0, y: float | int = 0, theta: float | int = 0) -> None:
-        """
-        Set the goal speed for the mobile base. x_vel and y_vel are in m/s and rot_vel in deg/s.
-        This method is used before sending the command with the send_speed_command method,
-        which will make the mobile base move for 0.2s.
+        """Set the goal speed for the mobile base.
+
+        This method sets the target velocities for the mobile base's movement along the x and y axes, as well as 
+        its rotational speed. The actual movement is executed after calling `send_speed_command`.
+
+        Args:
+            x (float | int, optional): Linear velocity along the x-axis in meters per second. Defaults to 0.
+            y (float | int, optional): Linear velocity along the y-axis in meters per second. Defaults to 0.
+            theta (float | int, optional): Rotational velocity (around the z-axis) in degrees per second. Defaults to 0.
+
+        Raises:
+            TypeError: If any of the velocity values (`x`, `y`, `theta`) are not of type `float` or `int`.
+
+        Notes:
+            - Use `send_speed_command` after this method to execute the movement.
+            - The velocities will be used to command the mobile base for a short duration (0.2 seconds).
         """
         for vel in [x, y, theta]:
             if not isinstance(vel, float) | isinstance(vel, int):
@@ -479,10 +438,18 @@
         self._rot_vel_goal = theta
 
     def send_speed_command(self) -> None:
-        """Send speed command, after setting them with set_goal_speed method.
-
-        The 200ms duration is predefined at the ROS level of the mobile base's code.
-        This mode is prefered if the user wants to send speed instructions frequently.
+        """Send the speed command to the mobile base, based on previously set goal speeds.
+
+        This method sends the velocity commands for the mobile base that were set with `set_goal_speed`. 
+        The command will be executed for a duration of 200ms, which is predefined at the ROS level of the mobile base code.
+
+        Raises:
+            ValueError: If the absolute value of `x_vel`, `y_vel`, or `rot_vel` exceeds the configured maximum values.
+            Warning: If the mobile base is off, no command is sent, and a warning is logged.
+
+        Notes:
+            - This method is optimal for sending frequent speed instructions to the mobile base.
+            - The goal velocities must be set with `set_goal_speed` before calling this function.
         """
         if self.is_off():
             self._logger.warning(f"{self._part_id.name} is off. speed_command not sent.")
@@ -505,25 +472,6 @@
             )
         )
         self._mobility_stub.SendDirection(req)
-=======
-    def is_on(self) -> bool:
-        """Check if the mobile base is currently stiff (not in free-wheel mode).
-
-        Returns:
-            `True` if the mobile base is not compliant (stiff), `False` otherwise.
-        """
-        return not self._drive_mode == "free_wheel"
-
-    def is_off(self) -> bool:
-        """Check if the mobile base is currently compliant (in free-wheel mode).
-
-        Returns:
-            True if the mobile base is compliant (in free-wheel mode), `False` otherwise.
-        """
-        if self._drive_mode == "free_wheel":
-            return True
-        return False
->>>>>>> b44ff48b
 
     def _update_with(self, new_state: MobileBaseState) -> None:
         """Update the mobile base's state with newly received data from the gRPC server.
