"""Reachy utils module.

This module contains various useful functions especially:
- angle conversion from/to degree/radian
- enum conversion to string
"""

from collections import namedtuple
from typing import Any, List, Tuple

import numpy as np
import numpy.typing as npt
from google.protobuf.wrappers_pb2 import FloatValue
from pyquaternion import Quaternion
from reachy2_sdk_api.arm_pb2 import ArmPosition
from reachy2_sdk_api.goto_pb2 import GoToInterpolation, InterpolationMode
from reachy2_sdk_api.kinematics_pb2 import ExtEulerAngles, Rotation3d
from reachy2_sdk_api.orbita2d_pb2 import Pose2d

SimplifiedRequest = namedtuple("SimplifiedRequest", ["part", "goal_positions", "duration", "mode"])
"""Named tuple for easy access to request variables"""


def convert_to_radians(my_list: List[float]) -> Any:
    """Convert a list of angles from degrees to radians."""
    a = np.array(my_list)
    a = np.deg2rad(a)

    return a.tolist()


def convert_to_degrees(my_list: List[float]) -> Any:
    """Convert a list of angles from radians to degrees."""
    a = np.array(my_list)
    a = np.rad2deg(a)

    return a.tolist()


def list_to_arm_position(positions: List[float], degrees: bool = True) -> ArmPosition:
    """Convert a list of joint positions to an ArmPosition message.

    This is used to send a joint position to the arm's gRPC server and to compute the forward
    and inverse kinematics.
    """
    if degrees:
        positions = convert_to_radians(positions)
    arm_pos = ArmPosition(
        shoulder_position=Pose2d(
            axis_1=FloatValue(value=positions[0]),
            axis_2=FloatValue(value=positions[1]),
        ),
        elbow_position=Pose2d(
            axis_1=FloatValue(value=positions[2]),
            axis_2=FloatValue(value=positions[3]),
        ),
        wrist_position=Rotation3d(
            rpy=ExtEulerAngles(
                roll=FloatValue(value=positions[4]),
                pitch=FloatValue(value=positions[5]),
                yaw=FloatValue(value=positions[6]),
            )
        ),
    )

    return arm_pos


def arm_position_to_list(arm_pos: ArmPosition, degrees: bool = True) -> List[float]:
    """Convert an ArmPosition message to a list of joint positions.

    It is used to convert the result of the inverse kinematics.
    By default, it will return the result in degrees.
    """
    positions = []

    for _, value in arm_pos.shoulder_position.ListFields():
        positions.append(value.value)
    for _, value in arm_pos.elbow_position.ListFields():
        positions.append(value.value)
    for _, value in arm_pos.wrist_position.rpy.ListFields():
        positions.append(value.value)

    if degrees:
        positions = convert_to_degrees(positions)

    return positions


def ext_euler_angles_to_list(euler_angles: ExtEulerAngles, degrees: bool = True) -> List[float]:
    """Convert an ExtEulerAngles 3D rotation message to a list of joint positions.

    By default, it will return the result in degrees.
    """
    positions = [euler_angles.roll.value, euler_angles.pitch.value, euler_angles.yaw.value]

    if degrees:
        positions = convert_to_degrees(positions)

    return positions


def get_grpc_interpolation_mode(interpolation_mode: str) -> GoToInterpolation:
    """Convert interpolation mode given as string to GoToInterpolation"""
    if interpolation_mode not in ["minimum_jerk", "linear"]:
        raise ValueError(f"Interpolation mode {interpolation_mode} not supported! Should be 'minimum_jerk' or 'linear'")

    if interpolation_mode == "minimum_jerk":
        interpolation_mode = InterpolationMode.MINIMUM_JERK
    else:
        interpolation_mode = InterpolationMode.LINEAR
    return GoToInterpolation(interpolation_type=interpolation_mode)


def get_interpolation_mode(interpolation_mode: InterpolationMode) -> str:
    """Convert interpolation mode given as GoToInterpolation to string"""
    if interpolation_mode not in [InterpolationMode.MINIMUM_JERK, InterpolationMode.LINEAR]:
        raise ValueError(f"Interpolation mode {interpolation_mode} not supported! Should be 'minimum_jerk' or 'linear'")

    if interpolation_mode == InterpolationMode.MINIMUM_JERK:
        mode = "minimum_jerk"
    else:
        mode = "linear"
    return mode


def decompose_matrix(matrix: npt.NDArray[np.float64]) -> Tuple[Quaternion, npt.NDArray[np.float64]]:
    """Decompose a homogeneous 4x4 matrix into rotation (quaternion) and translation components."""
    rotation_matrix = matrix[:3, :3]
    translation = matrix[:3, 3]

    # increase tolerance to avoid errors when checking if the matrix is a valid rotation matrix
    # See https://github.com/KieranWynn/pyquaternion/pull/44
    rotation = Quaternion(matrix=rotation_matrix, atol=1e-05, rtol=1e-05)
    return rotation, translation


def recompose_matrix(rotation: npt.NDArray[np.float64], translation: npt.NDArray[np.float64]) -> npt.NDArray[np.float64]:
    """Recompose a homogeneous 4x4 matrix from rotation (quaternion) and translation components."""
    matrix = np.eye(4)
    matrix[:3, :3] = rotation  # .as_matrix()
    matrix[:3, 3] = translation
    return matrix


def matrix_from_euler_angles(roll: float, pitch: float, yaw: float, degrees: bool = True) -> npt.NDArray[np.float64]:
    """Create a homogeneous rotation matrix 4x4 from roll, pitch, yaw angles."""
    if degrees:
        roll = np.deg2rad(roll)
        pitch = np.deg2rad(pitch)
        yaw = np.deg2rad(yaw)

    R_x = np.array(
        [[1, 0, 0, 0], [0, np.cos(roll), -np.sin(roll), 0], [0, np.sin(roll), np.cos(roll), 0], [0, 0, 0, 1]], dtype=np.float64
    )

    R_y = np.array(
        [[np.cos(pitch), 0, np.sin(pitch), 0], [0, 1, 0, 0], [-np.sin(pitch), 0, np.cos(pitch), 0], [0, 0, 0, 1]],
        dtype=np.float64,
    )

    R_z = np.array(
        [[np.cos(yaw), -np.sin(yaw), 0, 0], [np.sin(yaw), np.cos(yaw), 0, 0], [0, 0, 1, 0], [0, 0, 0, 1]], dtype=np.float64
    )

    rotation_matrix = R_z @ R_y @ R_x
    return rotation_matrix


<<<<<<< HEAD
def get_pose_matrix(position: List[float], rotation: List[float], degrees: bool = True) -> npt.NDArray[np.float64]:
    """Creates the 4x4 pose matrix from a position vector and \"roll pitch yaw\" angles (rotation).
    Arguments :
        position : a list of size 3. It is the requested position of the end effector in the robot coordinate system
        rotation : a list of size 3. It it the requested orientation of the end effector in the robot coordinate system.
                   Rotation is given as intrinsic angles, that are executed in roll, pitch, yaw order.
        degrees  : True if angles are provided in degrees, False if they are in radians.
    Returns :
        pose : the constructed pose matrix. This is a 4x4 numpy array
    """
    if not (isinstance(position, np.ndarray) or isinstance(position, list)) or not all(
        isinstance(pos, float | int) for pos in position
    ):
        raise TypeError(f"position should be a list of float, got {position}")
    if not (isinstance(rotation, np.ndarray) or isinstance(rotation, list)) or not all(
        isinstance(rot, float | int) for rot in rotation
    ):
        raise TypeError(f"rotation should be a list of float, got {rotation}")
    if len(position) != 3:
        raise ValueError("position should be a list of len 3")
    if len(rotation) != 3:
        raise ValueError("rotation should be a list of len 3")

    pose = matrix_from_euler_angles(rotation[0], rotation[1], rotation[2], degrees=degrees)
    pose[:3, 3] = np.array(position)
    return pose


def rotate_in_self(_frame: npt.NDArray[np.float64], rotation: List[float], degrees: bool = True) -> npt.NDArray[np.float64]:
    """
    Returns a new frame that is the input frame rotated in itself.
    Arguments :
        _frame   : the input frame
        rotation : the rotation to be applied [x, y, z]
        degrees  : are the angles of the rotation in degrees or radians ?

    """
    frame = _frame.copy()

    toOrigin = np.eye(4)
    toOrigin[:3, :3] = frame[:3, :3]
    toOrigin[:3, 3] = frame[:3, 3]
    toOrigin = np.linalg.inv(toOrigin)

    frame = toOrigin @ frame
    frame = get_pose_matrix([0.0, 0.0, 0.0], rotation, degrees=degrees) @ frame
    frame = np.linalg.inv(toOrigin) @ frame

    return frame


def translate_in_self(_frame: npt.NDArray[np.float64], translation: List[float]) -> npt.NDArray[np.float64]:
    """
    Returns a new frame that is the input frame translated along its own axes
    Arguments :
        _frame      : the input frame
        translation : the translation to be applied
    """
    frame = _frame.copy()

    toOrigin = np.eye(4)
    toOrigin[:3, :3] = frame[:3, :3]
    toOrigin[:3, 3] = frame[:3, 3]
    toOrigin = np.linalg.inv(toOrigin)

    frame = toOrigin @ frame
    frame = get_pose_matrix(translation, [0, 0, 0]) @ frame
    frame = np.linalg.inv(toOrigin) @ frame

    return frame
=======
def invert_affine_transformation_matrix(matrix: npt.NDArray[np.float64]) -> npt.NDArray[np.float64]:
    """Invert an homegeneous transformation matrix"""
    """with matrix M = [R t] , returns M^-1 = [R.T -R.T * t]"""
    """                [0 1]                  [0          1]"""
    if matrix.shape != (4, 4):
        raise ValueError("matrix should be 4x4")

    inv_matrix = np.eye(4)
    inv_matrix[:3, :3] = matrix[:3, :3].T
    inv_matrix[:3, 3] = -matrix[:3, :3].T @ matrix[:3, 3]
    return inv_matrix
>>>>>>> 50000244
<|MERGE_RESOLUTION|>--- conflicted
+++ resolved
@@ -167,7 +167,6 @@
     return rotation_matrix
 
 
-<<<<<<< HEAD
 def get_pose_matrix(position: List[float], rotation: List[float], degrees: bool = True) -> npt.NDArray[np.float64]:
     """Creates the 4x4 pose matrix from a position vector and \"roll pitch yaw\" angles (rotation).
     Arguments :
@@ -238,7 +237,8 @@
     frame = np.linalg.inv(toOrigin) @ frame
 
     return frame
-=======
+
+
 def invert_affine_transformation_matrix(matrix: npt.NDArray[np.float64]) -> npt.NDArray[np.float64]:
     """Invert an homegeneous transformation matrix"""
     """with matrix M = [R t] , returns M^-1 = [R.T -R.T * t]"""
@@ -249,5 +249,4 @@
     inv_matrix = np.eye(4)
     inv_matrix[:3, :3] = matrix[:3, :3].T
     inv_matrix[:3, 3] = -matrix[:3, :3].T @ matrix[:3, 3]
-    return inv_matrix
->>>>>>> 50000244
+    return inv_matrix