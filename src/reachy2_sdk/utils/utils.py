"""Reachy utils module.

This module contains various useful functions especially:
- angle conversion from/to degree/radian
- enum conversion to string
"""

from collections import namedtuple
from typing import Any, List, Optional, Tuple

import numpy as np
import numpy.typing as npt
from google.protobuf.wrappers_pb2 import FloatValue
from pyquaternion import Quaternion
from reachy2_sdk_api.arm_pb2 import ArmPosition
from reachy2_sdk_api.goto_pb2 import GoToInterpolation, InterpolationMode
from reachy2_sdk_api.kinematics_pb2 import ExtEulerAngles, Rotation3d
from reachy2_sdk_api.orbita2d_pb2 import Pose2d

SimplifiedRequest = namedtuple("SimplifiedRequest", ["part", "goal_positions", "duration", "mode"])
"""Named tuple for easy access to request variables"""


def convert_to_radians(angles_list: List[float]) -> Any:
    """
    This function converts a list of angles from degrees to radians.

    Args:
      angles_list (List[float]): A list of angles in degrees that you want to convert to radians.

    Returns:
      The function `convert_to_radians` takes a list of angles in degrees as input, converts them to
    radians using NumPy's `deg2rad` function, and then returns the converted angles as a list.
    """
    a = np.array(angles_list)
    a = np.deg2rad(a)

    return a.tolist()


def convert_to_degrees(angles_list: List[float]) -> Any:
    """
    This function converts a list of angles from radians to degrees.

    Args:
      angles_list (List[float]): The `my_list` parameter is a list of angles in radians that you want to
    convert to degrees using the `convert_to_degrees` function.

    Returns:
      The function `convert_to_degrees` takes a list of angles in radians as input, converts them to
    degrees using NumPy's `rad2deg` function, and returns the converted angles as a list.
    """
    a = np.array(angles_list)
    a = np.rad2deg(a)

    return a.tolist()


def list_to_arm_position(positions: List[float], degrees: bool = True) -> ArmPosition:
    """
    The function `list_to_arm_position` converts a list of joint positions to an ArmPosition message,
    considering whether the positions are in degrees or radians.

    Args:
      positions (List[float]): The `positions` parameter is a list of float values representing joint
    positions. The length of the list should be 7, with the values in the following order:
    [shoulder.pitch, shoulder.yaw, elbow.pitch, elbow.yaw, wrist.roll, wrist.pitch, wrist.yaw]
      degrees (bool): The `degrees` parameter in the `list_to_arm_position` function is a boolean flag
    that indicates whether the input joint positions are in degrees or radians. If `degrees` is set to
    `True`, it means that the input joint positions are in degrees, and they will be converted to
    radians before. Defaults to True

    Returns:
      An ArmPosition message is being returned, which contains the shoulder position, elbow position,
    and wrist position based on the input list of joint positions.
    """
    if degrees:
        positions = convert_to_radians(positions)
    arm_pos = ArmPosition(
        shoulder_position=Pose2d(
            axis_1=FloatValue(value=positions[0]),
            axis_2=FloatValue(value=positions[1]),
        ),
        elbow_position=Pose2d(
            axis_1=FloatValue(value=positions[2]),
            axis_2=FloatValue(value=positions[3]),
        ),
        wrist_position=Rotation3d(
            rpy=ExtEulerAngles(
                roll=FloatValue(value=positions[4]),
                pitch=FloatValue(value=positions[5]),
                yaw=FloatValue(value=positions[6]),
            )
        ),
    )

    return arm_pos


def arm_position_to_list(arm_pos: ArmPosition, degrees: bool = True) -> List[float]:
    """
    The function `arm_position_to_list` converts an ArmPosition message to a list of joint positions,
    with an option to return the result in degrees.

    Args:
      arm_pos (ArmPosition): ArmPosition message containing shoulder, elbow, and wrist positions.
      degrees (bool): The `degrees` parameter in the `arm_position_to_list` function is a boolean
    parameter that specifies whether the joint positions should be returned in degrees or not. By
    default, it is set to `True`, meaning that the joint positions will be returned in degrees unless
    specified otherwise. Defaults to True

    Returns:
      The function `arm_position_to_list` returns a list of joint positions based on the ArmPosition
    message provided as input. The joint positions are extracted from the shoulder, elbow, and wrist
    positions within the ArmPosition message. If the `degrees` parameter is set to True (which is the
    default), the joint positions are converted to degrees before being returned.
    """
    positions = []

    for _, value in arm_pos.shoulder_position.ListFields():
        positions.append(value.value)
    for _, value in arm_pos.elbow_position.ListFields():
        positions.append(value.value)
    for _, value in arm_pos.wrist_position.rpy.ListFields():
        positions.append(value.value)

    if degrees:
        positions = convert_to_degrees(positions)

    return positions


def ext_euler_angles_to_list(euler_angles: ExtEulerAngles, degrees: bool = True) -> List[float]:
    """
    This function converts ExtEulerAngles 3D rotation message to a list of joint positions, with an
    option to return the result in degrees.

    Args:
      euler_angles (ExtEulerAngles): An `ExtEulerAngles` object representing a 3D rotation message.
      degrees (bool): The `degrees` parameter in the function `ext_euler_angles_to_list` is a boolean
    parameter that specifies whether the output should be in degrees or not. If `degrees` is set to
    `True`, the function will convert the Euler angles to degrees before returning the list of joint
    positions. If. Defaults to True

    Returns:
      A list of joint positions representing the Euler angles in degrees.
    """
    positions = [euler_angles.roll.value, euler_angles.pitch.value, euler_angles.yaw.value]

    if degrees:
        positions = convert_to_degrees(positions)

    return positions


def get_grpc_interpolation_mode(interpolation_mode: str) -> GoToInterpolation:
    """
    The function `get_grpc_interpolation_mode` converts a given interpolation mode string to a
    corresponding GoToInterpolation object.

    Args:
      interpolation_mode (str): The `interpolation_mode` parameter is a string that represents the type
    of interpolation to be used. It can have two possible values: "minimum_jerk" or "linear". The
    function `get_grpc_interpolation_mode` takes this string as input and converts it to the
    corresponding `GoToInterpolation`.

    Returns:
      An instance of the `GoToInterpolation` class with the interpolation type set based on the input
    `interpolation_mode` string.
    """
    if interpolation_mode not in ["minimum_jerk", "linear"]:
        raise ValueError(f"Interpolation mode {interpolation_mode} not supported! Should be 'minimum_jerk' or 'linear'")

    if interpolation_mode == "minimum_jerk":
        interpolation_mode = InterpolationMode.MINIMUM_JERK
    else:
        interpolation_mode = InterpolationMode.LINEAR
    return GoToInterpolation(interpolation_type=interpolation_mode)


def get_interpolation_mode(interpolation_mode: InterpolationMode) -> str:
    """
    The function `get_interpolation_mode` converts an interpolation mode enum to a string
    representation.

    Args:
      interpolation_mode (InterpolationMode): `interpolation_mode` is a parameter of type
    `InterpolationMode` that is passed to the `get_interpolation_mode` function. The function converts
    the interpolation mode given as `InterpolationMode` to a string representation. The supported
    interpolation modes are `MINIMUM_JERK` and `LINEAR`

    Returns:
      The function `get_interpolation_mode` returns a string representing the interpolation mode based
    on the input `interpolation_mode`. If the `interpolation_mode` is `InterpolationMode.MINIMUM_JERK`,
    it returns "minimum_jerk". If the `interpolation_mode` is `InterpolationMode.LINEAR`, it returns
    "linear".
    """
    if interpolation_mode not in [InterpolationMode.MINIMUM_JERK, InterpolationMode.LINEAR]:
        raise ValueError(f"Interpolation mode {interpolation_mode} not supported! Should be 'minimum_jerk' or 'linear'")

    if interpolation_mode == InterpolationMode.MINIMUM_JERK:
        mode = "minimum_jerk"
    else:
        mode = "linear"
    return mode


def decompose_matrix(matrix: npt.NDArray[np.float64]) -> Tuple[Quaternion, npt.NDArray[np.float64]]:
    """
    This Python function decomposes a homogeneous 4x4 matrix into rotation (represented as a quaternion)
    and translation components.

    Args:
      matrix (npt.NDArray[np.float64]): The `matrix` parameter in the `decompose_matrix` function is
    expected to be a homogeneous 4x4 matrix represented as a NumPy array of type `np.float64`.

    Returns:
      A tuple containing a Quaternion representing the rotation component and a NumPy array representing
    the translation component of the input homogeneous 4x4 matrix.
    """
    rotation_matrix = matrix[:3, :3]
    translation = matrix[:3, 3]

    # increase tolerance to avoid errors when checking if the matrix is a valid rotation matrix
    # See https://github.com/KieranWynn/pyquaternion/pull/44
    rotation = Quaternion(matrix=rotation_matrix, atol=1e-05, rtol=1e-05)
    return rotation, translation


def recompose_matrix(rotation: npt.NDArray[np.float64], translation: npt.NDArray[np.float64]) -> npt.NDArray[np.float64]:
    """
    This function recomposes a homogeneous 4x4 matrix from rotation (quaternion) and translation
    components.

    Args:
      rotation (npt.NDArray[np.float64]): The rotation parameter is expected to be a 3x3 rotation matrix
    represented as a NumPy array of type np.float64.
      translation (npt.NDArray[np.float64]): Translation is a vector that represents the displacement of
    an object in space. In the context of the `recompose_matrix` function, the translation parameter is
    a 1D NumPy array of shape (3,) that contains the x, y, and z components of the translation vector.

    Returns:
      The function `recompose_matrix` returns a homogeneous 4x4 matrix composed from the rotation
    (quaternion) and translation components provided as input.
    """
    matrix = np.eye(4)
    matrix[:3, :3] = rotation  # .as_matrix()
    matrix[:3, 3] = translation
    return matrix


def matrix_from_euler_angles(roll: float, pitch: float, yaw: float, degrees: bool = True) -> npt.NDArray[np.float64]:
    """
    This Python function creates a 4x4 homogeneous rotation matrix from roll, pitch, and yaw angles,
    with an option to input angles in degrees.

    Args:
      roll (float): The `roll` parameter represents the rotation angle around the x-axis in the Euler
    angles representation.
      pitch (float): The `pitch` parameter in the `matrix_from_euler_angles` function represents the
    rotation around the y-axis in the Euler angles representation.
      yaw (float): The yaw angle represents the rotation around the z-axis in a 3D coordinate system.
      degrees (bool): The `degrees` parameter in the `matrix_from_euler_angles` function is a boolean
    flag that specifies whether the input angles (`roll`, `pitch`, `yaw`) are in degrees or radians. If
    `degrees` is set to `True`, the function converts the input angles from degrees to radians. Defaults
    to True

    Returns:
      The function `matrix_from_euler_angles` returns a 4x4 homogeneous rotation matrix created from the
    input roll, pitch, and yaw angles.
    """
    if degrees:
        roll = np.deg2rad(roll)
        pitch = np.deg2rad(pitch)
        yaw = np.deg2rad(yaw)

    R_x = np.array(
        [[1, 0, 0, 0], [0, np.cos(roll), -np.sin(roll), 0], [0, np.sin(roll), np.cos(roll), 0], [0, 0, 0, 1]], dtype=np.float64
    )

    R_y = np.array(
        [[np.cos(pitch), 0, np.sin(pitch), 0], [0, 1, 0, 0], [-np.sin(pitch), 0, np.cos(pitch), 0], [0, 0, 0, 1]],
        dtype=np.float64,
    )

    R_z = np.array(
        [[np.cos(yaw), -np.sin(yaw), 0, 0], [np.sin(yaw), np.cos(yaw), 0, 0], [0, 0, 1, 0], [0, 0, 0, 1]], dtype=np.float64
    )

    rotation_matrix = R_z @ R_y @ R_x
    return rotation_matrix


<<<<<<< HEAD
def invert_affine_transformation_matrix(matrix: npt.NDArray[np.float64]) -> npt.NDArray[np.float64]:
    """
    This Python function inverts a 4x4 homogeneous transformation matrix by computing its transpose and
    adjusting the translation component,"""
    """with matrix M = [R t] , returns M^-1 = [R.T -R.T * t]"""
    """                [0 1]                  [0          1]"""
    """
    Args:
      matrix (npt.NDArray[np.float64]): The `matrix` parameter in the
    `invert_affine_transformation_matrix` function is expected to be a 4x4 NumPy array representing a
    homogeneous transformation matrix.

    Returns:
      The function `invert_affine_transformation_matrix` returns the inverse of a given homogeneous
    transformation matrix. The inverse matrix is calculated as follows:
    """
=======
def get_pose_matrix(position: List[float], rotation: List[float], degrees: bool = True) -> npt.NDArray[np.float64]:
    """Creates the 4x4 pose matrix from a position vector and \"roll pitch yaw\" angles (rotation).
    Arguments :
        position : a list of size 3. It is the requested position of the end effector in the robot coordinate system
        rotation : a list of size 3. It it the requested orientation of the end effector in the robot coordinate system.
                   Rotation is given as intrinsic angles, that are executed in roll, pitch, yaw order.
        degrees  : True if angles are provided in degrees, False if they are in radians.
    Returns :
        pose : the constructed pose matrix. This is a 4x4 numpy array
    """
    if not (isinstance(position, np.ndarray) or isinstance(position, list)) or not all(
        isinstance(pos, float | int) for pos in position
    ):
        raise TypeError(f"position should be a list of float, got {position}")
    if not (isinstance(rotation, np.ndarray) or isinstance(rotation, list)) or not all(
        isinstance(rot, float | int) for rot in rotation
    ):
        raise TypeError(f"rotation should be a list of float, got {rotation}")
    if len(position) != 3:
        raise ValueError("position should be a list of len 3")
    if len(rotation) != 3:
        raise ValueError("rotation should be a list of len 3")

    pose = matrix_from_euler_angles(rotation[0], rotation[1], rotation[2], degrees=degrees)
    pose[:3, 3] = np.array(position)
    return pose


def rotate_in_self(_frame: npt.NDArray[np.float64], rotation: List[float], degrees: bool = True) -> npt.NDArray[np.float64]:
    """
    Returns a new frame that is the input frame rotated in itself.
    Arguments :
        _frame   : the input frame
        rotation : the rotation to be applied [x, y, z]
        degrees  : are the angles of the rotation in degrees or radians ?

    """
    frame = _frame.copy()

    toOrigin = np.eye(4)
    toOrigin[:3, :3] = frame[:3, :3]
    toOrigin[:3, 3] = frame[:3, 3]
    toOrigin = np.linalg.inv(toOrigin)

    frame = toOrigin @ frame
    frame = get_pose_matrix([0.0, 0.0, 0.0], rotation, degrees=degrees) @ frame
    frame = np.linalg.inv(toOrigin) @ frame

    return frame


def translate_in_self(_frame: npt.NDArray[np.float64], translation: List[float]) -> npt.NDArray[np.float64]:
    """
    Returns a new frame that is the input frame translated along its own axes
    Arguments :
        _frame      : the input frame
        translation : the translation to be applied
    """
    frame = _frame.copy()

    toOrigin = np.eye(4)
    toOrigin[:3, :3] = frame[:3, :3]
    toOrigin[:3, 3] = frame[:3, 3]
    toOrigin = np.linalg.inv(toOrigin)

    frame = toOrigin @ frame
    frame = get_pose_matrix(translation, [0, 0, 0]) @ frame
    frame = np.linalg.inv(toOrigin) @ frame

    return frame


def invert_affine_transformation_matrix(matrix: npt.NDArray[np.float64]) -> npt.NDArray[np.float64]:
    """Invert an homegeneous transformation matrix"""
    """with matrix M = [R t] , returns M^-1 = [R.T -R.T * t]"""
    """                [0 1]                  [0          1]"""
>>>>>>> 0b81d89a
    if matrix.shape != (4, 4):
        raise ValueError("matrix should be 4x4")

    inv_matrix = np.eye(4)
    inv_matrix[:3, :3] = matrix[:3, :3].T
    inv_matrix[:3, 3] = -matrix[:3, :3].T @ matrix[:3, 3]
<<<<<<< HEAD
    return inv_matrix
=======
    return inv_matrix


def get_normal_vector(vector: npt.NDArray[np.float64], arc_direction: str) -> Optional[npt.NDArray[np.float64]]:
    """Get a normal vector to the given vector in the desired direction.

    direction can be: 'above', 'below', 'front', 'back', 'right' or 'left'.
    """
    match arc_direction:
        case "above":
            if abs(vector[0]) < 0.001 and abs(vector[1]) < 0.001:
                return None
            normal = np.cross(vector, [0, 0, -1])
        case "below":
            if abs(vector[0]) < 0.001 and abs(vector[1]) < 0.001:
                return None
            normal = np.cross(vector, [0, 0, 1])
        case "left":
            if abs(vector[0]) < 0.001 and abs(vector[2]) < 0.001:
                return None
            normal = np.cross(vector, [0, -1, 0])
        case "right":
            if abs(vector[0]) < 0.001 and abs(vector[2]) < 0.001:
                return None
            normal = np.cross(vector, [0, 1, 0])
        case "front":
            if abs(vector[1]) < 0.001 and abs(vector[2]) < 0.001:
                return None
            normal = np.cross(vector, [-1, 0, 0])
        case "back":
            if abs(vector[1]) < 0.001 and abs(vector[2]) < 0.001:
                return None
            normal = np.cross(vector, [1, 0, 0])
        case _:
            raise ValueError(
                f"arc_direction '{arc_direction}' not supported! Should be one of: "
                "'above', 'below', 'front', 'back', 'right' or 'left'"
            )

    if np.linalg.norm(normal) == 0:
        # Return None if the vector is in the requested arc_direction
        return None

    normal = normal / np.linalg.norm(normal)
    return normal
>>>>>>> 0b81d89a
<|MERGE_RESOLUTION|>--- conflicted
+++ resolved
@@ -291,24 +291,6 @@
     return rotation_matrix
 
 
-<<<<<<< HEAD
-def invert_affine_transformation_matrix(matrix: npt.NDArray[np.float64]) -> npt.NDArray[np.float64]:
-    """
-    This Python function inverts a 4x4 homogeneous transformation matrix by computing its transpose and
-    adjusting the translation component,"""
-    """with matrix M = [R t] , returns M^-1 = [R.T -R.T * t]"""
-    """                [0 1]                  [0          1]"""
-    """
-    Args:
-      matrix (npt.NDArray[np.float64]): The `matrix` parameter in the
-    `invert_affine_transformation_matrix` function is expected to be a 4x4 NumPy array representing a
-    homogeneous transformation matrix.
-
-    Returns:
-      The function `invert_affine_transformation_matrix` returns the inverse of a given homogeneous
-    transformation matrix. The inverse matrix is calculated as follows:
-    """
-=======
 def get_pose_matrix(position: List[float], rotation: List[float], degrees: bool = True) -> npt.NDArray[np.float64]:
     """Creates the 4x4 pose matrix from a position vector and \"roll pitch yaw\" angles (rotation).
     Arguments :
@@ -382,19 +364,27 @@
 
 
 def invert_affine_transformation_matrix(matrix: npt.NDArray[np.float64]) -> npt.NDArray[np.float64]:
-    """Invert an homegeneous transformation matrix"""
+    """
+    This Python function inverts a 4x4 homogeneous transformation matrix by computing its transpose and
+    adjusting the translation component,"""
     """with matrix M = [R t] , returns M^-1 = [R.T -R.T * t]"""
     """                [0 1]                  [0          1]"""
->>>>>>> 0b81d89a
+    """
+    Args:
+      matrix (npt.NDArray[np.float64]): The `matrix` parameter in the
+    `invert_affine_transformation_matrix` function is expected to be a 4x4 NumPy array representing a
+    homogeneous transformation matrix.
+
+    Returns:
+      The function `invert_affine_transformation_matrix` returns the inverse of a given homogeneous
+    transformation matrix. The inverse matrix is calculated as follows:
+"""
     if matrix.shape != (4, 4):
         raise ValueError("matrix should be 4x4")
 
     inv_matrix = np.eye(4)
     inv_matrix[:3, :3] = matrix[:3, :3].T
     inv_matrix[:3, 3] = -matrix[:3, :3].T @ matrix[:3, 3]
-<<<<<<< HEAD
-    return inv_matrix
-=======
     return inv_matrix
 
 
@@ -439,5 +429,4 @@
         return None
 
     normal = normal / np.linalg.norm(normal)
-    return normal
->>>>>>> 0b81d89a
+    return normal