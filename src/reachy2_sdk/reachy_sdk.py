"""ReachySDK package.

This package provides remote access (via socket) to a Reachy robot.
It automatically handles the synchronization with the robot.
In particular, you can easily get an always up-to-date robot state (joint positions, sensors value).
You can also send joint commands, compute forward or inverse kinematics.
"""

# from reachy2_sdk_api.dynamixel_motor_pb2_grpc import DynamixelMotorServiceStub
# from .dynamixel_motor import DynamixelMotor

import threading
import time
from collections import namedtuple
from logging import getLogger
from typing import Dict, Optional

import grpc
from google.protobuf.empty_pb2 import Empty
from grpc._channel import _InactiveRpcError
from reachy2_sdk_api import reachy_pb2, reachy_pb2_grpc
from reachy2_sdk_api.goto_pb2 import GoalStatus, GoToAck, GoToGoalStatus, GoToId
from reachy2_sdk_api.goto_pb2_grpc import GoToServiceStub
from reachy2_sdk_api.reachy_pb2 import ReachyState

from .config.reachy_info import ReachyInfo
from .media.camera_manager import CameraManager
from .orbita.orbita2d import Orbita2d
from .orbita.orbita3d import Orbita3d
from .orbita.orbita_joint import OrbitaJoint
from .parts.arm import Arm
from .parts.head import Head
from .parts.joints_based_part import JointsBasedPart
from .parts.mobile_base import MobileBase
from .utils.custom_dict import CustomDict
from .utils.utils import (
    SimplifiedRequest,
    arm_position_to_list,
    ext_euler_angles_to_list,
    get_interpolation_mode,
)

GoToHomeId = namedtuple("GoToHomeId", ["head", "r_arm", "l_arm"])
"""Named tuple for easy access to goto request on full body"""


class ReachySDK:
    """The ReachySDK class manages the connection and interaction with a Reachy robot.

    This class handles:
    - Establishing and maintaining a connection with the robot via gRPC.
    - Accessing and controlling various parts of the robot, such as the arms, head, and mobile base.
    - Managing robot components including actuators, joints, cameras, and audio.
    - Synchronizing robot state with the server in the background to keep data up-to-date.
    - Providing utility functions for common tasks such as turning on/off motors, sending goal positions,
        and performing movements.
    """

    def __init__(
        self,
        host: str,
        sdk_port: int = 50051,
        audio_port: int = 50063,
        video_port: int = 50065,
    ) -> None:
        """Initialize a connection to the robot.

        Args:
            host: The IP address or hostname of the robot.
            sdk_port: The gRPC port for the SDK. Default is 50051.
            audio_port: The gRPC port for audio services. Default is 50063.
            video_port: The gRPC port for video services. Default is 50065.
        """
        self._logger = getLogger(__name__)
        self._host = host
        self._sdk_port = sdk_port
        self._audio_port = audio_port
        self._video_port = video_port

        self._grpc_connected = False

        # declared to help mypy. actually filled in self._setup_parts()
        self._r_arm: Optional[Arm] = None
        self._l_arm: Optional[Arm] = None
        self._head: Optional[Head] = None
        self._cameras: Optional[CameraManager] = None
        self._mobile_base: Optional[MobileBase] = None
        self._info: Optional[ReachyInfo] = None

        self.connect()

    def connect(self) -> None:
        """Connects the SDK to the robot."""
        if self._grpc_connected:
            self._logger.warning("Already connected to Reachy.")
            return

        self._grpc_channel = grpc.insecure_channel(f"{self._host}:{self._sdk_port}")

        self._stop_flag = threading.Event()

        try:
            self._get_info()
        except ConnectionError:
            self._logger.error(
                f"Could not connect to Reachy with on IP address {self._host}, "
                "check that the sdk server is running and that the IP is correct."
            )
            self._grpc_connected = False
            return

        self._setup_parts()
        # self._setup_audio()
        self._cameras = self._setup_video()

        self._sync_thread = threading.Thread(target=self._start_sync_in_bg)
        self._sync_thread.daemon = True
        self._sync_thread.start()

        self._audit_thread = threading.Thread(target=self._audit)
        self._audit_thread.daemon = True
        self._audit_thread.start()

        self._grpc_connected = True
        self._logger.info("Connected to Reachy.")

    def disconnect(self, lost_connection: bool = False) -> None:
        """Disconnect the SDK from the robot's server.

        Args:
            lost_connection: If `True`, indicates that the connection was lost unexpectedly.
        """
        if not self._grpc_connected:
            self._logger.warning("Already disconnected from Reachy.")
            return

        self._grpc_connected = False
        self._grpc_channel.close()

        self._head = None
        self._r_arm = None
        self._l_arm = None
        self._mobile_base = None

        self._logger.info("Disconnected from Reachy.")

    def __repr__(self) -> str:
        """Clean representation of a Reachy."""
        if not self._grpc_connected or self.info is None:
            return "Reachy is not connected"

        s = "\n\t".join([part_name + ": " + str(part) for part_name, part in self.info._enabled_parts.items()])
        repr_template = (
            '<Reachy host="{host}" connected={connected} on={on} \n'
            " battery_voltage={battery_voltage} \n"
            " parts=\n\t{parts} \n>"
        )
        return repr_template.format(
            host=self._host,
            connected=self._grpc_connected,
            on=self.is_on(),
            battery_voltage=self.info.battery_voltage,
            parts=s,
        )

    @property
    def info(self) -> Optional[ReachyInfo]:
        """Get ReachyInfo if connected."""
        if not self._grpc_connected:
            self._logger.error("Cannot get info, not connected to Reachy")
            return None
        return self._info

    @property
    def head(self) -> Optional[Head]:
        """Get Reachy's head."""
        if not self._grpc_connected:
            self._logger.error("Cannot get head, not connected to Reachy")
            return None
        if self._head is None:
            self._logger.error("head does not exist with this configuration")
            return None
        return self._head

    @property
    def r_arm(self) -> Optional[Arm]:
        """Get Reachy's right arm."""
        if not self._grpc_connected:
            self._logger.error("Cannot get r_arm, not connected to Reachy")
            return None
        if self._r_arm is None:
            self._logger.error("r_arm does not exist with this configuration")
            return None
        return self._r_arm

    @property
    def l_arm(self) -> Optional[Arm]:
        """Get Reachy's left arm."""
        if not self._grpc_connected:
            self._logger.error("Cannot get l_arm, not connected to Reachy")
            return None
        if self._l_arm is None:
            self._logger.error("l_arm does not exist with this configuration")
            return None
        return self._l_arm

    @property
    def mobile_base(self) -> Optional[MobileBase]:
        """Get Reachy's mobile base."""
        if not self._grpc_connected:
            self._logger.error("Cannot get mobile_base, not connected to Reachy")
            return None
        if self._mobile_base is None:
            self._logger.error("mobile_base does not exist with this configuration")
            return None
        return self._mobile_base

    @property
    def joints(self) -> CustomDict[str, OrbitaJoint]:
        """Return a dictionary of all joints of the robot.

        The dictionary keys are the joint names, and the values are the corresponding OrbitaJoint objects.
        """
        if not self._grpc_connected or not self.info:
            self._logger.warning("Cannot get joints, not connected to Reachy.")
            return CustomDict({})
        _joints: CustomDict[str, OrbitaJoint] = CustomDict({})
        for part_name in self.info._enabled_parts:
            part = getattr(self, part_name)
            for joint_name, joint in part.joints.items():
                _joints[part_name + "." + joint_name] = joint
        return _joints

    @property
    def _actuators(self) -> Dict[str, Orbita2d | Orbita3d]:
        """Return a dictionary of all actuators of the robot.

        The dictionary keys are the actuator names, and the values are the corresponding actuator objects.
        """
        if not self._grpc_connected or not self.info:
            self._logger.warning("Cannot get actuators, not connected to Reachy.")
            return {}
        _actuators: Dict[str, Orbita2d | Orbita3d] = {}
        for part_name in self.info._enabled_parts:
            part = getattr(self, part_name)
            for actuator_name, actuator in part._actuators.items():
                _actuators[part_name + "." + actuator_name] = actuator
        return _actuators

    def is_connected(self) -> bool:
        """Check if the SDK is connected to the robot.

        Returns:
            `True` if connected, `False` otherwise.
        """
        return self._grpc_connected

    @property
    def _grpc_status(self) -> str:
        """Get the current connection status of the robot's gRPC server.

        Returns:
            "connected" if connected, "disconnected" otherwise.
        """
        if self._grpc_connected:
            return "connected"
        else:
            return "disconnected"

    @_grpc_status.setter
    def _grpc_status(self, status: str) -> None:
        """Set the connection status of the robot's gRPC server.

        Args:
            status: The connection status to set, must be either "connected" or "disconnected".

        Raises:
            ValueError: If the status is not "connected" or "disconnected".
        """
        if status == "connected":
            self._grpc_connected = True
        elif status == "disconnected":
            self._grpc_connected = False
        else:
            raise ValueError("_grpc_status can only be set to 'connected' or 'disconnected'")

    @property
    def cameras(self) -> Optional[CameraManager]:
        """Get the camera manager if available and connected."""
        if not self._grpc_connected:
            self._logger.error("Cannot get cameras, not connected to Reachy")
            return None
        return self._cameras

    def _get_info(self) -> None:
        """Retrieve basic information about the robot.

        Gathers data on the robot's parts, hardware and software versions, and serial number.
        """
        self._stub = reachy_pb2_grpc.ReachyServiceStub(self._grpc_channel)
        try:
            self._robot = self._stub.GetReachy(Empty())
        except _InactiveRpcError:
            raise ConnectionError()

        self._info = ReachyInfo(self._robot)
        self._grpc_connected = True

    def _setup_audio(self) -> None:
        """Set up the audio server for the robot.

        Attempts to connect to the audio server and initializes the audio-related components.
        """
        # try:
        #     self.audio = Audio(self._host, self._audio_port)
        # except Exception:
        #     self._logger.error("Failed to connect to audio server. ReachySDK.audio will not be available.")
        pass

    def _setup_video(self) -> Optional[CameraManager]:
        """Set up the video server for the robot.

        Returns:
            A CameraManager instance if the video server connection is successful, otherwise None.
        """
        try:
            return CameraManager(self._host, self._video_port)

        except Exception as e:
            self._logger.error(f"Failed to connect to video server with error: {e}.\nReachySDK.video will not be available.")
            return None

    def _setup_part_r_arm(self, initial_state: ReachyState) -> None:
        """Set up the robot's right arm based on the initial state."""
        if not self.info:
            self._logger.warning("Reachy is not connected")
            return None

        if self._robot.HasField("r_arm"):
            if initial_state.r_arm_state.activated:
                r_arm = Arm(self._robot.r_arm, initial_state.r_arm_state, self._grpc_channel, self._goto_stub)
                self._r_arm = r_arm
                self.info._enabled_parts["r_arm"] = self._r_arm
                if self._robot.HasField("r_hand"):
                    self._r_arm._init_hand(self._robot.r_hand, initial_state.r_hand_state)
            else:
                self.info._disabled_parts.append("r_arm")

    def _setup_part_l_arm(self, initial_state: ReachyState) -> None:
        """Set up the robot's left arm based on the initial state."""
        if not self.info:
            self._logger.warning("Reachy is not connected")
            return None

        if self._robot.HasField("l_arm"):
            if initial_state.l_arm_state.activated:
                l_arm = Arm(self._robot.l_arm, initial_state.l_arm_state, self._grpc_channel, self._goto_stub)
                self._l_arm = l_arm
                self.info._enabled_parts["l_arm"] = self._l_arm
                if self._robot.HasField("l_hand"):
                    self._l_arm._init_hand(self._robot.l_hand, initial_state.l_hand_state)
            else:
                self.info._disabled_parts.append("l_arm")

    def _setup_part_mobile_base(self, initial_state: ReachyState) -> None:
        """Set up the robot's mobile base based on the initial state."""
        if not self.info:
            self._logger.warning("Reachy is not connected")
            return None

        if self._robot.HasField("mobile_base"):
            self._mobile_base = MobileBase(self._robot.head, initial_state.mobile_base_state, self._grpc_channel)
            self.info._set_mobile_base(self._mobile_base)

    def _setup_part_head(self, initial_state: ReachyState) -> None:
        """Set up the robot's head based on the initial state."""
        if not self.info:
            self._logger.warning("Reachy is not connected")
            return None

        if self._robot.HasField("head"):
            if initial_state.head_state.activated:
                head = Head(self._robot.head, initial_state.head_state, self._grpc_channel, self._goto_stub)
                self._head = head
                self.info._enabled_parts["head"] = self._head
            else:
                self.info._disabled_parts.append("head")

    def _setup_parts(self) -> None:
        """Initialize all parts of the robot.

        Retrieves the state of each part, creates instances, and adds them to the ReachySDK instance.
        """
        setup_stub = reachy_pb2_grpc.ReachyServiceStub(self._grpc_channel)
        self._goto_stub = GoToServiceStub(self._grpc_channel)
        initial_state = setup_stub.GetReachyState(self._robot.id)

        self._setup_part_r_arm(initial_state)
        self._setup_part_l_arm(initial_state)
        self._setup_part_head(initial_state)
        self._setup_part_mobile_base(initial_state)

    def _start_sync_in_bg(self) -> None:
        """Start background synchronization with the robot."""
        channel = grpc.insecure_channel(f"{self._host}:{self._sdk_port}")
        reachy_stub = reachy_pb2_grpc.ReachyServiceStub(channel)
        self._get_stream_update_loop(reachy_stub, freq=100)

    def _get_stream_update_loop(self, reachy_stub: reachy_pb2_grpc.ReachyServiceStub, freq: float) -> None:
        """Update the robot's state at a specified frequency.

        Args:
            reachy_stub: The gRPC stub for communication with the robot.
            freq: The frequency (in Hz) at which to update the robot's state.
        """
        stream_req = reachy_pb2.ReachyStreamStateRequest(id=self._robot.id, publish_frequency=freq)
        try:
            for state_update in reachy_stub.StreamReachyState(stream_req):
                if self._l_arm is not None:
                    self._l_arm._update_with(state_update.l_arm_state)
                    if self._l_arm.gripper is not None:
                        self._l_arm.gripper._update_with(state_update.l_hand_state)
                if self._r_arm is not None:
                    self._r_arm._update_with(state_update.r_arm_state)
                    if self._r_arm.gripper is not None:
                        self._r_arm.gripper._update_with(state_update.r_hand_state)
                if self._head is not None:
                    self._head._update_with(state_update.head_state)
                if self._mobile_base is not None:
                    self._mobile_base._update_with(state_update.mobile_base_state)
        except grpc._channel._MultiThreadedRendezvous:
            self._grpc_connected = False
            raise ConnectionError(f"Connection with Reachy ip:{self._host} lost, check the sdk server status.")

    def _audit(self) -> None:
        """Periodically perform an audit of the robot's components."""
        while self._grpc_connected:
            audit_status = self._stub.Audit(self._robot.id)
            if self._l_arm is not None and audit_status.HasField("l_arm_status"):
                self._l_arm._update_audit_status(audit_status.l_arm_status)
                if self._l_arm.gripper is not None and audit_status.HasField("l_hand_status"):
                    self._l_arm.gripper._update_audit_status(audit_status.l_hand_status)
            if self._r_arm is not None and audit_status.HasField("r_arm_status"):
                self._r_arm._update_audit_status(audit_status.r_arm_status)
                if self._r_arm.gripper is not None and audit_status.HasField("r_hand_status"):
                    self._r_arm.gripper._update_audit_status(audit_status.r_hand_status)
            if self._head is not None and audit_status.HasField("head_status"):
                self._head._update_audit_status(audit_status.head_status)
            if self._mobile_base is not None and audit_status.HasField("mobile_base_status"):
                self._mobile_base._update_audit_status(audit_status.mobile_base_status)
            time.sleep(1)

    @property
    def audit(self) -> Dict[str, Dict[str, str]]:
        """Return the audit status of all enabled parts of the robot."""
        audit_dict: Dict[str, Dict[str, str]] = {}
        if not self._grpc_connected or not self.info:
            self._logger.warning("Reachy is not connected!")
        if self.info is not None:
            for part in self.info._enabled_parts.values():
                audit_dict[part._part_id.name] = part.audit
        return audit_dict

    def turn_on(self) -> bool:
        """Activate all motors of the robot's parts.

        Returns:
            `True` if successful, `False` otherwise.
        """
        speed_limit_high = 25

        if not self._grpc_connected or not self.info:
            self._logger.warning("Cannot turn on Reachy, not connected.")
            return False
        for part in self.info._enabled_parts.values():
            part.set_speed_limits(1)
        time.sleep(0.05)
        for part in self.info._enabled_parts.values():
            part._turn_on()
        if self._mobile_base is not None:
            self._mobile_base._turn_on()
        time.sleep(0.05)
        for part in self.info._enabled_parts.values():
            part.set_speed_limits(speed_limit_high)
        time.sleep(0.4)

        return True

    def turn_off(self) -> bool:
        """Turn all motors of enabled parts off.

        All enabled parts' motors will then be compliant.
        """
        if not self._grpc_connected or not self.info:
            self._logger.warning("Cannot turn off Reachy, not connected.")
            return False
        for part in self.info._enabled_parts.values():
            part._turn_off()
        if self._mobile_base is not None:
            self._mobile_base._turn_off()
        time.sleep(0.5)

        return True

    def turn_off_smoothly(self) -> bool:
        """Turn all motors of robot parts off.

        Arm torques are reduced during 3 seconds, then all parts' motors will be compliant.
        """
        if not self._grpc_connected or not self.info:
            self._logger.warning("Cannot turn off Reachy, not connected.")
            return False
        speed_limit_high = 25
        torque_limit_low = 35
        torque_limit_high = 100
        duration = 3
        arms_list = []

        tic = time.time()

        if hasattr(self, "_mobile_base") and self._mobile_base is not None:
            self._mobile_base._turn_off()
        for part in self.info._enabled_parts.values():
            if "arm" in part._part_id.name:
                part.set_torque_limits(torque_limit_low)
<<<<<<< HEAD
                part.set_speed_limits(speed_limit_high)
                part.set_pose(duration=duration, wait_for_moves_end=False)
=======
                part.goto_posture(duration=duration, wait_for_goto_end=False)
>>>>>>> 421bb53d
                arms_list.append(part)
            else:
                part._turn_off()
        elapsed_time = time.time() - tic
        print(f"1 : {elapsed_time}")

        countingTime = 0
        while countingTime < duration:
            time.sleep(1)
            torque_limit_low -= 10
            for arm_part in arms_list:
                arm_part.set_torque_limits(torque_limit_low)
            countingTime += 1

        elapsed_time = time.time() - tic
        print(f"2 : {elapsed_time}")

        for arm_part in arms_list:
            arm_part._turn_off()
            arm_part.set_torque_limits(torque_limit_high)

        elapsed_time = time.time() - tic
        print(f"3 : {elapsed_time}")

        time.sleep(0.5)
        return True

    def is_on(self) -> bool:
        """Check if all actuators of Reachy parts are on (stiff).

        Returns:
            `True` if all are stiff, `False` otherwise.
        """
        if not self.info:
            self._logger.warning("Reachy is not connected!")
            return False

        for part in self.info._enabled_parts.values():
            if not part.is_on():
                return False
        if self._mobile_base is not None and self._mobile_base.is_off():
            return False
        return True

    def is_off(self) -> bool:
        """Check if all actuators of Reachy parts are off (compliant).

        Returns:
            `True` if all are compliant, `False` otherwise.
        """
        if not self.info:
            self._logger.warning("Reachy is not connected!")
            return True

        for part in self.info._enabled_parts.values():
            if part.is_on():
                return False
        if self._mobile_base is not None and self._mobile_base.is_on():
            return False
        return True

    def reset_default_limits(self) -> None:
        """Set back speed and torque limits of all parts to maximum value (100)."""
        if not self.info:
            self._logger.warning("Reachy is not connected!")
            return

        for part in self.info._enabled_parts.values():
            if issubclass(type(part), JointsBasedPart):
                part.set_speed_limits(100)
                part.set_torque_limits(100)
        time.sleep(0.5)

    def goto_posture(
        self,
        common_posture: str = "default",
        wait: bool = False,
        wait_for_goto_end: bool = True,
        duration: float = 2,
        interpolation_mode: str = "minimum_jerk",
    ) -> GoToHomeId:
        """Move the robot to a predefined posture.

        Args:
            common_posture: The name of the posture. It can be 'default' or 'elbow_90'. Defaults to 'default'.
            wait: Determines whether the program should wait for the movement to finish before
                returning. If set to `True`, the program waits for the movement to complete before continuing
                execution. Defaults to `False`.
            wait_for_goto_end: Specifies whether commands will be sent to a part immediately or
                only after all previous commands in the queue have been executed. If set to `False`, the program
                will cancel all executing moves and queues. Defaults to `True`.
            duration: The time duration in seconds for the robot to move to the specified posture.
                Defaults to 2.
            interpolation_mode: The type of interpolation used when moving the arm's joints.
                Can be 'minimum_jerk' or 'linear'. Defaults to 'minimum_jerk'.

        Returns:
            A GoToHomeId containing movement GoToIds for each part.
        """
        if common_posture not in ["default", "elbow_90"]:
            raise ValueError(f"common_posture {common_posture} not supported! Should be 'default' or 'elbow_90'")
        head_id = None
        r_arm_id = None
        l_arm_id = None
        if not wait_for_goto_end:
            self.cancel_all_goto()
        if self.head is not None:
            is_last_commmand = self.r_arm is None and self.l_arm is None
            wait_head = wait and is_last_commmand
            head_id = self.head.goto_posture(
                duration=duration, wait=wait_head, wait_for_goto_end=wait_for_goto_end, interpolation_mode=interpolation_mode
            )
        if self.r_arm is not None:
            is_last_commmand = self.l_arm is None
            wait_r_arm = wait and is_last_commmand
            r_arm_id = self.r_arm.goto_posture(
                common_posture,
                duration=duration,
                wait=wait_r_arm,
                wait_for_goto_end=wait_for_goto_end,
                interpolation_mode=interpolation_mode,
            )
        if self.l_arm is not None:
            l_arm_id = self.l_arm.goto_posture(
                common_posture,
                duration=duration,
                wait=wait,
                wait_for_goto_end=wait_for_goto_end,
                interpolation_mode=interpolation_mode,
            )
        ids = GoToHomeId(
            head=head_id,
            r_arm=r_arm_id,
            l_arm=l_arm_id,
        )
        return ids

    def is_goto_finished(self, goto_id: GoToId) -> bool:
        """Check if a goto command has completed.

        Args:
            goto_id: The unique GoToId of the goto command.

        Returns:
            `True` if the command is complete, `False` otherwise.
        """
        if not self._grpc_connected:
            self._logger.warning("Reachy is not connected!")
            return False
        if not isinstance(goto_id, GoToId):
            raise TypeError(f"goto_id must be a GoToId, got {type(goto_id).__name__}")
        if goto_id.id == -1:
            self._logger.error("is_goto_finished() asked for unvalid movement. Goto not played.")
            return True
        state = self._get_goto_state(goto_id)
        result = bool(
            state.goal_status == GoalStatus.STATUS_ABORTED
            or state.goal_status == GoalStatus.STATUS_CANCELED
            or state.goal_status == GoalStatus.STATUS_SUCCEEDED
        )
        return result

    def get_goto_joints_request(self, goto_id: GoToId) -> Optional[SimplifiedRequest]:
        """Retrieve the details of a goto command based on its GoToId.

        Args:
            goto_id: The ID of the goto command for which details are requested.

        Returns:
            A `SimplifiedRequest` object containing the part name, joint goal positions
            (in degrees), movement duration, and interpolation mode.
            Returns `None` if the robot is not connected or if the `goto_id` is invalid.

        Raises:
            TypeError: If `goto_id` is not an instance of `GoToId`.
            ValueError: If `goto_id` is -1, indicating an invalid command.
        """
        if not self._grpc_connected:
            self._logger.warning("Reachy is not connected!")
            return None
        if not isinstance(goto_id, GoToId):
            raise TypeError(f"goto_id must be a GoToId, got {type(goto_id).__name__}")
        if goto_id.id == -1:
            raise ValueError("No answer was found for given move, goto_id is -1")

        response = self._goto_stub.GetGoToRequest(goto_id)
        if response.joints_goal.HasField("arm_joint_goal"):
            part = response.joints_goal.arm_joint_goal.id.name
            mode = get_interpolation_mode(response.interpolation_mode.interpolation_type)
            goal_positions = arm_position_to_list(response.joints_goal.arm_joint_goal.joints_goal, degrees=True)
            duration = response.joints_goal.arm_joint_goal.duration.value
        elif response.joints_goal.HasField("neck_joint_goal"):
            part = response.joints_goal.neck_joint_goal.id.name
            mode = get_interpolation_mode(response.interpolation_mode.interpolation_type)
            goal_positions = ext_euler_angles_to_list(
                response.joints_goal.neck_joint_goal.joints_goal.rotation.rpy, degrees=True
            )
            duration = response.joints_goal.neck_joint_goal.duration.value

        request = SimplifiedRequest(
            part=part,
            goal_positions=goal_positions,
            duration=duration,
            mode=mode,
        )
        return request

    def _get_goto_state(self, goto_id: GoToId) -> GoToGoalStatus:
        """Retrieve the current state of a goto command.

        Args:
            goto_id: The unique GoToId of the goto command.

        Returns:
            The current state of the command.
        """
        response = self._goto_stub.GetGoToState(goto_id)
        return response

    def cancel_goto_by_id(self, goto_id: GoToId) -> GoToAck:
        """Request the cancellation of a specific goto command based on its GoToId.

        Args:
            goto_id: The ID of the goto command to cancel.

        Returns:
            A `GoToAck` object indicating whether the cancellation was acknowledged.
            If the robot is not connected, returns None.

        Raises:
            TypeError: If `goto_id` is not an instance of `GoToId`.
        """
        if not self._grpc_connected:
            self._logger.warning("Reachy is not connected!")
            return None
        if not isinstance(goto_id, GoToId):
            raise TypeError(f"goto_id must be a GoToId, got {type(goto_id).__name__}")
        if goto_id.id == -1:
            self._logger.error("cancel_goto_by_id() asked for unvalid movement. Goto not played.")
            return GoToAck(ack=True)
        response = self._goto_stub.CancelGoTo(goto_id)
        return response

    def cancel_all_goto(self) -> GoToAck:
        """Cancel all active goto commands.

        Returns:
             A `GoToAck` object indicating whether the cancellation was acknowledged.
        """
        if not self._grpc_connected:
            self._logger.warning("Reachy is not connected!")
            return None
        response = self._goto_stub.CancelAllGoTo(Empty())
        return response

    def send_goal_positions(self) -> None:
        """Send the goal positions to the robot.

        If goal positions have been specified for any joint of the robot, sends them to the robot.
        """
        if not self.info:
            self._logger.warning("Reachy is not connected!")
            return

        for part in self.info._enabled_parts.values():
            if issubclass(type(part), JointsBasedPart):
                part.send_goal_positions()<|MERGE_RESOLUTION|>--- conflicted
+++ resolved
@@ -523,12 +523,8 @@
         for part in self.info._enabled_parts.values():
             if "arm" in part._part_id.name:
                 part.set_torque_limits(torque_limit_low)
-<<<<<<< HEAD
                 part.set_speed_limits(speed_limit_high)
-                part.set_pose(duration=duration, wait_for_moves_end=False)
-=======
                 part.goto_posture(duration=duration, wait_for_goto_end=False)
->>>>>>> 421bb53d
                 arms_list.append(part)
             else:
                 part._turn_off()
