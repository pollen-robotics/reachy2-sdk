"""ReachySDK package.

This package provides remote access (via socket) to a Reachy robot.
It automatically handles the synchronization with the robot.
In particular, you can easily get an always up-to-date robot state (joint positions, sensors value).
You can also send joint commands, compute forward or inverse kinematics.

"""

# from reachy2_sdk_api.dynamixel_motor_pb2_grpc import DynamixelMotorServiceStub
# from .dynamixel_motor import DynamixelMotor


import asyncio
import atexit
import threading
import time
from collections import namedtuple
from logging import getLogger
from typing import Dict, List, Optional

import grpc
from google.protobuf.empty_pb2 import Empty
from grpc._channel import _InactiveRpcError
from mobile_base_sdk import MobileBaseSDK
from reachy2_sdk_api import reachy_pb2, reachy_pb2_grpc
from reachy2_sdk_api.goto_pb2 import GoalStatus, GoToAck, GoToGoalStatus, GoToId
from reachy2_sdk_api.goto_pb2_grpc import GoToServiceStub
from reachy2_sdk_api.orbita2d_pb2 import Orbita2dsCommand

# from reachy2_sdk_api.dynamixel_motor_pb2 import DynamixelMotorsCommand
from reachy2_sdk_api.orbita2d_pb2_grpc import Orbita2dServiceStub
from reachy2_sdk_api.orbita3d_pb2 import Orbita3dsCommand
from reachy2_sdk_api.orbita3d_pb2_grpc import Orbita3dServiceStub

from .config.reachy_info import ReachyInfo
from .media.audio import Audio
from .media.camera_manager import CameraManager
from .orbita.orbita2d import Orbita2d
from .orbita.orbita3d import Orbita3d
from .orbita.orbita_joint import OrbitaJoint
from .parts.arm import Arm
from .parts.head import Head
from .utils.custom_dict import CustomDict
from .utils.singleton import Singleton
from .utils.utils import (
    arm_position_to_list,
    ext_euler_angles_to_list,
    get_interpolation_mode,
)

SimplifiedRequest = namedtuple("SimplifiedRequest", ["part", "goal_positions", "duration", "mode"])
"""Named tuple for easy access to request variables"""

GoToHomeId = namedtuple("GoToHomeId", ["head", "r_arm", "l_arm"])
"""Named tuple for easy access to goto request on full body"""


class ReachySDK(metaclass=Singleton):
    """The ReachySDK class handles the connection with your robot.
    Only one instance of this class can be created in a session.

    It holds:
    - all joints (can be accessed directly via their name or via the joints list).
    - all force sensors (can be accessed directly via their name or via the force_sensors list).
    - all fans (can be accessed directly via their name or via the fans list).

    The synchronisation with the robot is automatically launched at instanciation and is handled in background automatically.
    """

    def __init__(
        self,
        host: str,
        sdk_port: int = 50051,
        audio_port: int = 50063,
        video_port: int = 50065,
    ) -> None:
        """Set up the connection with the robot."""
        self._logger = getLogger(__name__)
        self._host = host
        self._sdk_port = sdk_port
        self._audio_port = audio_port
        self._video_port = video_port

        self._grpc_connected = False

        # declared to help mypy. actually filled in self._setup_parts()
        self._r_arm: Optional[Arm] = None
        self._l_arm: Optional[Arm] = None
        self._head: Optional[Head] = None
        self._cameras: Optional[CameraManager] = None
        self._mobile_base: Optional[MobileBaseSDK] = None

        self.connect()

    def connect(self) -> None:
        """Connects the SDK to the server."""
        if self._grpc_connected:
            self._logger.warning("Already connected to Reachy.")
            return

        self._grpc_channel = grpc.insecure_channel(f"{self._host}:{self._sdk_port}")

        self._stop_flag = threading.Event()
        self._ready = threading.Event()
        self._pushed_2dcommand = threading.Event()
        self._pushed_3dcommand = threading.Event()
        # self._pushed_dmcommand = threading.Event()

        try:
            self._get_info()
        except ConnectionError:
            self._logger.error(
                f"Could not connect to Reachy with on IP address {self._host}, "
                "check that the sdk server is running and that the IP is correct."
            )
            self._grpc_connected = False
            return

        self._setup_parts()
        # self._setup_audio()
        self._cameras = self._setup_video()

        self._sync_thread = threading.Thread(target=self._start_sync_in_bg)
        self._sync_thread.daemon = True
        self._sync_thread.start()

        self._grpc_connected = True
        self._lost_connection = False
        _open_connection.append(self)
        self._logger.info("Connected to Reachy.")

    def disconnect(self, lost_connection: bool = False) -> None:
        """Disconnects the SDK from the server."""
        if not self._grpc_connected:
            self._logger.warning("Already disconnected from Reachy.")
            return

        for part in self.info._enabled_parts.values():
            for actuator in part._actuators.values():
                actuator._need_sync.clear()

        self._lost_connection = lost_connection
        self._grpc_connected = False
        self._stop_flag.set()
        time.sleep(0.1)
        self._grpc_channel.close()

        self._head = None
        self._r_arm = None
        self._l_arm = None
        self._mobile_base = None

        for task in asyncio.all_tasks(loop=self._loop):
            task.cancel()

        if self._cameras is not None:
            self._cameras._cleanup()
            self._cameras = None

        self._logger.info("Disconnected from Reachy.")

    def __repr__(self) -> str:
        """Clean representation of a Reachy."""
        s = "\n\t".join([part_name + ": " + str(part) for part_name, part in self.info._enabled_parts.items()])
        repr_template = (
            '<Reachy host="{host}" connected={connected} on={on} \n'
            " battery_voltage={battery_voltage} \n"
            " parts=\n\t{parts} \n>"
        )
        return repr_template.format(
            host=self._host,
            connected=self._grpc_connected,
            on=self.is_on(),
            battery_voltage=self.info.battery_voltage,
            parts=s,
        )

    @property
    def head(self) -> Optional[Head]:
        """Get Reachy's head."""
        if self._head is None:
            self._logger.error("head does not exist with this configuration")
            return None
        return self._head

    @property
    def r_arm(self) -> Optional[Arm]:
        """Get Reachy's right arm."""
        if self._r_arm is None:
            self._logger.error("r_arm does not exist with this configuration")
            return None
        return self._r_arm

    @property
    def l_arm(self) -> Optional[Arm]:
        """Get Reachy's left arm."""
        if self._l_arm is None:
            self._logger.error("l_arm does not exist with this configuration")
            return None
        return self._l_arm

    @property
    def mobile_base(self) -> Optional[MobileBaseSDK]:
        """Get Reachy's mobile base."""
<<<<<<< HEAD
        if not hasattr(self, "_mobile_base") or self._mobile_base is None:
            self._logger.error("mobile_base does not exist with this configuration")
            return None
=======
        if self._mobile_base is None:
            raise AttributeError("mobile_base does not exist with this configuration")
>>>>>>> 0f0e0fc3
        return self._mobile_base

    @property
    def joints(self) -> CustomDict[str, OrbitaJoint]:
        """Get all joints of the robot."""
        if not self._grpc_connected:
            self._logger.warning("Cannot get joints, not connected to Reachy.")
            return CustomDict({})
        _joints: CustomDict[str, OrbitaJoint] = CustomDict({})
        for part_name in self.info._enabled_parts:
            part = getattr(self, part_name)
            for joint_name, joint in part.joints.items():
                _joints[part_name + "." + joint_name] = joint
        return _joints

    @property
    def _actuators(self) -> Dict[str, Orbita2d | Orbita3d]:
        """Get all actuators of the robot."""
        if not self._grpc_connected:
            self._logger.warning("Cannot get actuators, not connected to Reachy.")
            return {}
        _actuators: Dict[str, Orbita2d | Orbita3d] = {}
        for part_name in self.info._enabled_parts:
            part = getattr(self, part_name)
            for actuator_name, actuator in part.actuators.items():
                _actuators[part_name + "." + actuator_name] = actuator
        return _actuators

    def is_connected(self) -> bool:
        """Get the status of the connection with the robot server.

        Can be either 'connected' or 'disconnected'.
        """
        return self._grpc_connected

    @property
    def _grpc_status(self) -> str:
        """Get the status of the connection with the robot server."""
        if self._grpc_connected:
            return "connected"
        else:
            return "disconnected"

    @_grpc_status.setter
    def _grpc_status(self, status: str) -> None:
        """Set the status of the connection with the robot server."""
        if status == "connected":
            self._grpc_connected = True
        elif status == "disconnected":
            self._grpc_connected = False
        else:
            raise ValueError("_grpc_status can only be set to 'connected' or 'disconnected'")

    @property
    def cameras(self) -> CameraManager:
        """Get Reachy's cameras."""
        self._cameras.wait_end_of_initialization()  # type: ignore[union-attr]

        return self._cameras  # type: ignore[return-value]

    def _get_info(self) -> None:
        """Get main description of the robot.

        First connection to the robot. Information get:
        - robot's parts
        - robot's sofware and hardware version
        - robot's serial number
        """
        config_stub = reachy_pb2_grpc.ReachyServiceStub(self._grpc_channel)
        try:
            self._robot = config_stub.GetReachy(Empty())
        except _InactiveRpcError:
            raise ConnectionError()

        self.info = ReachyInfo(self._robot)
        self._grpc_connected = True

    def _setup_audio(self) -> None:
        """Internal function to set up the audio server."""
        try:
            self.audio = Audio(self._host, self._audio_port)
        except Exception:
            self._logger.error("Failed to connect to audio server. ReachySDK.audio will not be available.")

    def _setup_video(self) -> Optional[CameraManager]:
        try:
            return CameraManager(self._host, self._video_port)
        except Exception as e:
            self._logger.error(f"Failed to connect to video server with error {e}.\nReachySDK.video will not be available.")
            return None

    def _setup_parts(self) -> None:
        """Setup all parts of the robot.

        Get the state of each part of the robot, create an instance for each of them and add
        it to the ReachySDK instance.
        """
        setup_stub = reachy_pb2_grpc.ReachyServiceStub(self._grpc_channel)
        self._goto_stub = GoToServiceStub(self._grpc_channel)
        initial_state = setup_stub.GetReachyState(self._robot.id)

        if self._robot.HasField("r_arm"):
            if initial_state.r_arm_state.activated:
                r_arm = Arm(self._robot.r_arm, initial_state.r_arm_state, self._grpc_channel, self._goto_stub)
                self._r_arm = r_arm
                self.info._enabled_parts["r_arm"] = self._r_arm
                if self._robot.HasField("r_hand"):
                    self._r_arm._init_hand(self._robot.r_hand, initial_state.r_hand_state)
            else:
                self.info._disabled_parts.append("r_arm")

        if self._robot.HasField("l_arm"):
            if initial_state.l_arm_state.activated:
                l_arm = Arm(self._robot.l_arm, initial_state.l_arm_state, self._grpc_channel, self._goto_stub)
                self._l_arm = l_arm
                self.info._enabled_parts["l_arm"] = self._l_arm
                if self._robot.HasField("l_hand"):
                    self._l_arm._init_hand(self._robot.l_hand, initial_state.l_hand_state)
            else:
                self.info._disabled_parts.append("l_arm")

        if self._robot.HasField("head"):
            if initial_state.head_state.activated:
                head = Head(self._robot.head, initial_state.head_state, self._grpc_channel, self._goto_stub)
                self._head = head
                self.info._enabled_parts["head"] = self._head
            else:
                self.info._disabled_parts.append("head")

        if self._robot.HasField("mobile_base"):
            self._mobile_base = MobileBaseSDK(self._host)
            self.info._set_mobile_base(self._mobile_base)

    async def _wait_for_stop(self) -> None:
        while not self._stop_flag.is_set():
            await asyncio.sleep(0.1)
        if self._lost_connection:
            raise ConnectionError("Connection with Reachy lost, check the sdk server status.")

    async def _poll_waiting_2dcommands(self) -> Orbita2dsCommand:
        """Poll registers to update for Orbita2d actuators of the robot."""
        tasks = []

        for part in self.info._enabled_parts.values():
            for actuator in part._actuators.values():
                if isinstance(actuator, Orbita2d):
                    # tasks.append(asyncio.create_task(actuator._need_sync.wait(), name=f"Task for {actuator.name}"))
                    tasks.append(asyncio.create_task(actuator._need_sync.wait()))

        if len(tasks) > 0:
            await asyncio.wait(
                tasks,
                return_when=asyncio.FIRST_COMPLETED,
            )
            commands = []

            for part in self.info._enabled_parts.values():
                for actuator in part._actuators.values():
                    if isinstance(actuator, Orbita2d) and actuator._need_sync.is_set():
                        commands.append(actuator._pop_command())

            return Orbita2dsCommand(cmd=commands)

        else:
            pass

    async def _poll_waiting_3dcommands(self) -> Orbita3dsCommand:
        """Poll registers to update for Orbita3d actuators of the robot."""
        tasks = []

        for part in self.info._enabled_parts.values():
            for actuator in part._actuators.values():
                if isinstance(actuator, Orbita3d):
                    tasks.append(asyncio.create_task(actuator._need_sync.wait()))
                    # tasks.append(asyncio.create_task(actuator._need_sync.wait(), name=f"Task for {actuator.name}"))

        if len(tasks) > 0:
            await asyncio.wait(
                tasks,
                return_when=asyncio.FIRST_COMPLETED,
            )

            commands = []

            for part in self.info._enabled_parts.values():
                for actuator in part._actuators.values():
                    if isinstance(actuator, Orbita3d) and actuator._need_sync.is_set():
                        commands.append(actuator._pop_command())

            return Orbita3dsCommand(cmd=commands)

        else:
            pass

    # async def _poll_waiting_dmcommands(self) -> DynamixelMotorsCommand:
    #     tasks = []

    #     for part in self._enabled_parts.values():
    #         for actuator in part._actuators.values():
    #             if isinstance(actuator, DynamixelMotor):
    #                 tasks.append(asyncio.create_task(actuator._need_sync.wait(), name=f"Task for {actuator.name}"))

    #     if len(tasks) > 0:
    #         await asyncio.wait(
    #             tasks,
    #             return_when=asyncio.FIRST_COMPLETED,
    #         )

    #         commands = []

    #         for part in self._enabled_parts.values():
    #             for actuator in part._actuators.values():
    #                 if isinstance(actuator, DynamixelMotor) and actuator._need_sync.is_set():
    #                     commands.append(actuator._pop_command())

    #         return DynamixelMotorsCommand(cmd=commands)

    #     else:
    #         pass

    def _start_sync_in_bg(self) -> None:
        """Start the synchronization asyncio tasks with the robot in background."""
        self._loop = asyncio.new_event_loop()
        asyncio.set_event_loop(self._loop)

        try:
            self._loop.run_until_complete(self._sync_loop())
            if self._grpc_connected:
                self.disconnect(lost_connection=True)
        except asyncio.CancelledError:
            self._logger.error("Sync loop cancelled.")

    def _setup_parts_sync_loops(self) -> None:
        """Start sync loop of each part"""
        if self._r_arm is not None:
            for actuator in self._r_arm._actuators.values():
                actuator._setup_sync_loop()

        if self._l_arm is not None:
            for actuator in self._l_arm._actuators.values():
                actuator._setup_sync_loop()

        if self._head is not None:
            for actuator in self._head._actuators.values():
                actuator._setup_sync_loop()

    async def _sync_loop(self) -> None:
        """Define the synchronization loop.

        The synchronization loop is used to:
            - stream commands to the robot
            - update the state of the robot
        """

        self._setup_parts_sync_loops()

        async_channel = grpc.aio.insecure_channel(f"{self._host}:{self._sdk_port}")
        reachy_stub = reachy_pb2_grpc.ReachyServiceStub(async_channel)
        orbita2d_stub = Orbita2dServiceStub(async_channel)
        orbita3d_stub = Orbita3dServiceStub(async_channel)
        # dynamixel_motor_stub = DynamixelMotorServiceStub(async_channel)

        try:
            await asyncio.gather(
                self._stream_orbita2d_commands_loop(orbita2d_stub, freq=80),
                self._stream_orbita3d_commands_loop(orbita3d_stub, freq=80),
                # self._stream_dynamixel_motor_commands_loop(dynamixel_motor_stub, freq=100),
                self._get_stream_update_loop(reachy_stub, freq=100),
                self._wait_for_stop(),
            )
        except ConnectionError:
            self._logger.error("Connection with Reachy lost, check the sdk server status.")
        except asyncio.CancelledError:
            if self._lost_connection:
                self._logger.error("Stopped streaming commands.")

    async def _get_stream_update_loop(self, reachy_stub: reachy_pb2_grpc.ReachyServiceStub, freq: float) -> None:
        """Update the state of the robot at a given frequency."""
        stream_req = reachy_pb2.ReachyStreamStateRequest(id=self._robot.id, publish_frequency=freq)
        try:
            async for state_update in reachy_stub.StreamReachyState(stream_req):
                if self._l_arm is not None:
                    self._l_arm._update_with(state_update.l_arm_state)
                    if hasattr(self._l_arm, "gripper"):
                        self._l_arm.gripper._update_with(state_update.l_hand_state)
                if self._r_arm is not None:
                    self._r_arm._update_with(state_update.r_arm_state)
                    if hasattr(self._r_arm, "gripper"):
                        self._r_arm.gripper._update_with(state_update.r_hand_state)
                if self._head is not None:
                    self._head._update_with(state_update.head_state)
        except grpc.aio._call.AioRpcError:
            raise ConnectionError("")

    async def _stream_orbita2d_commands_loop(self, orbita2d_stub: Orbita2dServiceStub, freq: float) -> None:
        """Stream commands for the 2d actuators of the robot at a given frequency.

        Poll the waiting commands at a given frequency and stream them to the server.
        Catch if the server is not reachable anymore and set the status of the connection to 'disconnected'.
        """

        async def command_poll_2d() -> Orbita2dsCommand:
            last_pub = 0.0
            dt = 1.0 / freq

            while True:
                elapsed_time = time.time() - last_pub
                if elapsed_time < dt:
                    await asyncio.sleep(dt - elapsed_time)

                commands = await self._poll_waiting_2dcommands()
                yield commands
                self._pushed_2dcommand.set()
                self._pushed_2dcommand.clear()
                last_pub = time.time()

        try:
            await orbita2d_stub.StreamCommand(command_poll_2d())
        except grpc.aio._call.AioRpcError:
            pass

    async def _stream_orbita3d_commands_loop(self, orbita3d_stub: Orbita3dServiceStub, freq: float) -> None:
        """Stream commands for the 3d actuators of the robot at a given frequency.

        Poll the waiting commands at a given frequency and stream them to the server.
        Catch if the server is not reachable anymore and set the status of the connection to 'disconnected'.
        """

        async def command_poll_3d() -> Orbita3dsCommand:
            last_pub = 0.0
            dt = 1.0 / freq

            while True:
                elapsed_time = time.time() - last_pub
                if elapsed_time < dt:
                    await asyncio.sleep(dt - elapsed_time)

                commands = await self._poll_waiting_3dcommands()
                yield commands
                self._pushed_3dcommand.set()
                self._pushed_3dcommand.clear()
                last_pub = time.time()

        try:
            await orbita3d_stub.StreamCommand(command_poll_3d())
        except grpc.aio._call.AioRpcError:
            pass

    # async def _stream_dynamixel_motor_commands_loop(self, dynamixel_motor_stub: DynamixelMotorServiceStub, freq: float) -> None:  # noqa: E501
    #     async def command_poll_dm() -> DynamixelMotorsCommand:
    #         last_pub = 0.0
    #         dt = 1.0 / freq

    #         while True:
    #             elapsed_time = time.time() - last_pub
    #             if elapsed_time < dt:
    #                 await asyncio.sleep(dt - elapsed_time)

    #             commands = await self._poll_waiting_dmcommands()
    #             yield commands
    #             self._pushed_dmcommand.set()
    #             self._pushed_dmcommand.clear()
    #             last_pub = time.time()

    #     await dynamixel_motor_stub.StreamCommand(command_poll_dm())

    def turn_on(self) -> bool:
        """Turn all motors of enabled parts on.

        All enabled parts' motors will then be stiff.
        """
        if not self._grpc_connected:
            self._logger.warning("Cannot turn on Reachy, not connected.")
            return False
        for part in self.info._enabled_parts.values():
            part.turn_on()
        if self._mobile_base is not None:
            self._mobile_base.turn_on()

        return True

    def turn_off(self) -> bool:
        """Turn all motors of enabled parts off.

        All enabled parts' motors will then be compliant.
        """
        if not self._grpc_connected:
            self._logger.warning("Cannot turn off Reachy, not connected.")
            return False
        for part in self.info._enabled_parts.values():
            part.turn_off()
        if self._mobile_base is not None:
            self._mobile_base.turn_off()

        return True

    def is_on(self) -> bool:
        """Return True if all actuators of the arm are stiff"""
        for part in self.info._enabled_parts.values():
            if not part.is_on():
                return False
        if self._mobile_base is not None and self._mobile_base.is_off():
            return False
        return True

    def is_off(self) -> bool:
        """Return True if all actuators of the arm are stiff"""
        for part in self.info._enabled_parts.values():
            if part.is_on():
                return False
        if self._mobile_base is not None and self._mobile_base.is_on():
            return False
        return True

    def set_pose(
        self,
        common_pose: str = "zero",
        wait_for_moves_end: bool = True,
        duration: float = 2,
        interpolation_mode: str = "minimum_jerk",
    ) -> GoToHomeId:
        """Send all joints to 0 in specified duration.

        common_pose can be 'zero' or 'elbow_90', default is set to 'zero'.
        Setting wait_for_goto_end to False will cancel all gotos on all parts and immediately send the 0 commands.
        Otherwise, the 0 commands will be sent to a part when all gotos of its queue has been played.
        """
        if common_pose not in ["zero", "elbow_90"]:
            raise ValueError(f"common_pose {interpolation_mode} not supported! Should be 'zero' or 'elbow_90'")
        if common_pose == "elbow_90":
            elbow_pitch = -90
        else:
            elbow_pitch = 0
        head_id = None
        r_arm_id = None
        l_arm_id = None
        if not wait_for_moves_end:
            self.cancel_all_moves()
        if self.head is not None:
            head_id = self.head.rotate_to(0, 0, 0, duration, interpolation_mode)
        if self.r_arm is not None:
            r_arm_id = self.r_arm.goto_joints([0, 0, 0, elbow_pitch, 0, 0, 0], duration, interpolation_mode)
        if self.l_arm is not None:
            l_arm_id = self.l_arm.goto_joints([0, 0, 0, elbow_pitch, 0, 0, 0], duration, interpolation_mode)
        ids = GoToHomeId(
            head=head_id,
            r_arm=r_arm_id,
            l_arm=l_arm_id,
        )
        return ids

    def is_move_finished(self, id: GoToId) -> bool:
        """Return True if goto has been played and has been cancelled, False otherwise."""
        state = self._get_move_state(id)
        result = bool(
            state.goal_status == GoalStatus.STATUS_ABORTED
            or state.goal_status == GoalStatus.STATUS_CANCELED
            or state.goal_status == GoalStatus.STATUS_SUCCEEDED
        )
        return result

    def is_move_playing(self, id: GoToId) -> bool:
        """Return True if goto is currently playing, False otherwise."""
        state = self._get_move_state(id)
        return bool(state.goal_status == GoalStatus.STATUS_EXECUTING)

    def cancel_all_moves(self) -> GoToAck:
        """Cancel all the goto tasks."""
        response = self._goto_stub.CancelAllGoTo(Empty())
        return response

    def _get_move_state(self, goto_id: GoToId) -> GoToGoalStatus:
        """Return the current state of a goto, given its id."""
        response = self._goto_stub.GetGoToState(goto_id)
        return response

    def cancel_move_by_id(self, goto_id: GoToId) -> GoToAck:
        """Ask the cancellation of a single goto on the arm, given its id"""
        response = self._goto_stub.CancelGoTo(goto_id)
        return response

    def get_move_joints_request(self, goto_id: GoToId) -> SimplifiedRequest:
        """Returns the part affected, the joints goal positions, duration and mode of the corresponding GoToId

        Part can be either 'r_arm', 'l_arm' or 'head'
        Goal_position is returned as a list in degrees
        """
        response = self._goto_stub.GetGoToRequest(goto_id)
        if response.joints_goal.HasField("arm_joint_goal"):
            part = response.joints_goal.arm_joint_goal.id.name
            mode = get_interpolation_mode(response.interpolation_mode.interpolation_type)
            goal_positions = arm_position_to_list(response.joints_goal.arm_joint_goal.joints_goal, degrees=True)
            duration = response.joints_goal.arm_joint_goal.duration.value
        elif response.joints_goal.HasField("neck_joint_goal"):
            part = response.joints_goal.neck_joint_goal.id.name
            mode = get_interpolation_mode(response.interpolation_mode.interpolation_type)
            goal_positions = ext_euler_angles_to_list(
                response.joints_goal.neck_joint_goal.joints_goal.rotation.rpy, degrees=True
            )
            duration = response.joints_goal.neck_joint_goal.duration.value

        request = SimplifiedRequest(
            part=part,
            goal_positions=goal_positions,
            duration=duration,
            mode=mode,
        )
        return request


_open_connection: List[ReachySDK] = []


def flush_connection() -> None:
    """Flush communication before leaving.

    We make sure all buffered commands have been sent before actually leaving.
    Cancel any pending asyncio task.
    """
    for reachy in _open_connection:
        reachy._pushed_2dcommand.wait(timeout=0.5)
        reachy._pushed_3dcommand.wait(timeout=0.5)

        for task in asyncio.all_tasks(loop=reachy._loop):
            task.cancel()


atexit.register(flush_connection)<|MERGE_RESOLUTION|>--- conflicted
+++ resolved
@@ -144,6 +144,8 @@
         self._grpc_connected = False
         self._stop_flag.set()
         time.sleep(0.1)
+        self._grpc_connected = False
+
         self._grpc_channel.close()
 
         self._head = None
@@ -180,37 +182,28 @@
     def head(self) -> Optional[Head]:
         """Get Reachy's head."""
         if self._head is None:
-            self._logger.error("head does not exist with this configuration")
-            return None
+            raise AttributeError("head does not exist with this configuration")
         return self._head
 
     @property
     def r_arm(self) -> Optional[Arm]:
         """Get Reachy's right arm."""
         if self._r_arm is None:
-            self._logger.error("r_arm does not exist with this configuration")
-            return None
+            raise AttributeError("r_arm does not exist with this configuration")
         return self._r_arm
 
     @property
     def l_arm(self) -> Optional[Arm]:
         """Get Reachy's left arm."""
         if self._l_arm is None:
-            self._logger.error("l_arm does not exist with this configuration")
-            return None
+            raise AttributeError("l_arm does not exist with this configuration")
         return self._l_arm
 
     @property
     def mobile_base(self) -> Optional[MobileBaseSDK]:
         """Get Reachy's mobile base."""
-<<<<<<< HEAD
-        if not hasattr(self, "_mobile_base") or self._mobile_base is None:
-            self._logger.error("mobile_base does not exist with this configuration")
-            return None
-=======
         if self._mobile_base is None:
             raise AttributeError("mobile_base does not exist with this configuration")
->>>>>>> 0f0e0fc3
         return self._mobile_base
 
     @property
