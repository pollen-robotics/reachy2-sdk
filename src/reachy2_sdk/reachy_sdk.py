"""ReachySDK package.

This package provides remote access (via socket) to a Reachy robot.
It automatically handles the synchronization with the robot.
In particular, you can easily get an always up-to-date robot state (joint positions, sensors value).
You can also send joint commands, compute forward or inverse kinematics.
"""

# from reachy2_sdk_api.dynamixel_motor_pb2_grpc import DynamixelMotorServiceStub
# from .dynamixel_motor import DynamixelMotor

import threading
import time
from collections import namedtuple
from logging import getLogger
from typing import Dict, Optional

import grpc
from google.protobuf.empty_pb2 import Empty
from grpc._channel import _InactiveRpcError
from reachy2_sdk_api import reachy_pb2, reachy_pb2_grpc
from reachy2_sdk_api.goto_pb2 import GoalStatus, GoToAck, GoToGoalStatus, GoToId
from reachy2_sdk_api.goto_pb2_grpc import GoToServiceStub
from reachy2_sdk_api.reachy_pb2 import ReachyState

from .config.reachy_info import ReachyInfo
from .media.audio import Audio
from .media.camera_manager import CameraManager
from .orbita.orbita2d import Orbita2d
from .orbita.orbita3d import Orbita3d
from .orbita.orbita_joint import OrbitaJoint
from .parts.arm import Arm
from .parts.head import Head
from .parts.joints_based_part import JointsBasedPart
from .parts.mobile_base import MobileBase
from .utils.custom_dict import CustomDict
from .utils.utils import (
    SimplifiedRequest,
    arm_position_to_list,
    ext_euler_angles_to_list,
    get_interpolation_mode,
)

GoToHomeId = namedtuple("GoToHomeId", ["head", "r_arm", "l_arm"])
"""Named tuple for easy access to goto request on full body"""


class ReachySDK:
    """The ReachySDK class manages the connection and interaction with a Reachy robot.

    This class handles:
    - Establishing and maintaining a connection with the robot via gRPC.
    - Accessing and controlling various parts of the robot, such as the arms, head, and mobile base.
    - Managing robot components including actuators, joints, cameras, and audio.
    - Synchronizing robot state with the server in the background to keep data up-to-date.
    - Providing utility functions for common tasks such as turning on/off motors, sending goal positions,
        and performing movements.
    """

    def __init__(
        self,
        host: str,
        sdk_port: int = 50051,
        audio_port: int = 50063,
        video_port: int = 50065,
    ) -> None:
        """Initialize a connection to the robot.

        Args:
            host: The IP address or hostname of the robot.
            sdk_port: The gRPC port for the SDK. Default is 50051.
            audio_port: The gRPC port for audio services. Default is 50063.
            video_port: The gRPC port for video services. Default is 50065.
        """
        self._logger = getLogger(__name__)
        self._host = host
        self._sdk_port = sdk_port
        self._audio_port = audio_port
        self._video_port = video_port

        self._grpc_connected = False

        # declared to help mypy. actually filled in self._setup_parts()
        self._r_arm: Optional[Arm] = None
        self._l_arm: Optional[Arm] = None
        self._head: Optional[Head] = None
        self._cameras: Optional[CameraManager] = None
        self._mobile_base: Optional[MobileBase] = None
        self._info: Optional[ReachyInfo] = None

        self.connect()

    def connect(self) -> None:
        """Connects the SDK to the robot."""
        if self._grpc_connected:
            self._logger.warning("Already connected to Reachy.")
            return

        self._grpc_channel = grpc.insecure_channel(f"{self._host}:{self._sdk_port}")

        self._stop_flag = threading.Event()

        try:
            self._get_info()
        except ConnectionError:
            self._logger.error(
                f"Could not connect to Reachy with on IP address {self._host}, "
                "check that the sdk server is running and that the IP is correct."
            )
            self._grpc_connected = False
            return

        self._setup_parts()
        # self._setup_audio()
        self._cameras = self._setup_video()

        self._sync_thread = threading.Thread(target=self._start_sync_in_bg)
        self._sync_thread.daemon = True
        self._sync_thread.start()

        self._audit_thread = threading.Thread(target=self._audit)
        self._audit_thread.daemon = True
        self._audit_thread.start()

        self._grpc_connected = True
        self._logger.info("Connected to Reachy.")

    def disconnect(self, lost_connection: bool = False) -> None:
        """Disconnect the SDK from the robot's server.

        Args:
            lost_connection: If `True`, indicates that the connection was lost unexpectedly.
        """
        if not self._grpc_connected:
            self._logger.warning("Already disconnected from Reachy.")
            return

        self._grpc_connected = False
        self._grpc_channel.close()

        self._head = None
        self._r_arm = None
        self._l_arm = None
        self._mobile_base = None

        self._logger.info("Disconnected from Reachy.")

    def __repr__(self) -> str:
        """Clean representation of a Reachy."""
        if not self._grpc_connected or self.info is None:
            return "Reachy is not connected"

        s = "\n\t".join([part_name + ": " + str(part) for part_name, part in self.info._enabled_parts.items()])
        repr_template = (
            '<Reachy host="{host}" connected={connected} on={on} \n'
            " battery_voltage={battery_voltage} \n"
            " parts=\n\t{parts} \n>"
        )
        return repr_template.format(
            host=self._host,
            connected=self._grpc_connected,
            on=self.is_on(),
            battery_voltage=self.info.battery_voltage,
            parts=s,
        )

    @property
    def info(self) -> Optional[ReachyInfo]:
        """Get ReachyInfo if connected."""
        if not self._grpc_connected:
            self._logger.error("Cannot get info, not connected to Reachy")
            return None
        return self._info

    @property
    def head(self) -> Optional[Head]:
        """Get Reachy's head."""
        if not self._grpc_connected:
            self._logger.error("Cannot get head, not connected to Reachy")
            return None
        if self._head is None:
            self._logger.error("head does not exist with this configuration")
            return None
        return self._head

    @property
    def r_arm(self) -> Optional[Arm]:
        """Get Reachy's right arm."""
        if not self._grpc_connected:
            self._logger.error("Cannot get r_arm, not connected to Reachy")
            return None
        if self._r_arm is None:
            self._logger.error("r_arm does not exist with this configuration")
            return None
        return self._r_arm

    @property
    def l_arm(self) -> Optional[Arm]:
        """Get Reachy's left arm."""
        if not self._grpc_connected:
            self._logger.error("Cannot get l_arm, not connected to Reachy")
            return None
        if self._l_arm is None:
            self._logger.error("l_arm does not exist with this configuration")
            return None
        return self._l_arm

    @property
    def mobile_base(self) -> Optional[MobileBase]:
        """Get Reachy's mobile base."""
        if not self._grpc_connected:
            self._logger.error("Cannot get mobile_base, not connected to Reachy")
            return None
        if self._mobile_base is None:
            self._logger.error("mobile_base does not exist with this configuration")
            return None
        return self._mobile_base

    @property
    def joints(self) -> CustomDict[str, OrbitaJoint]:
        """Return a dictionary of all joints of the robot.

        The dictionary keys are the joint names, and the values are the corresponding OrbitaJoint objects.
        """
        if not self._grpc_connected or not self.info:
            self._logger.warning("Cannot get joints, not connected to Reachy.")
            return CustomDict({})
        _joints: CustomDict[str, OrbitaJoint] = CustomDict({})
        for part_name in self.info._enabled_parts:
            part = getattr(self, part_name)
            for joint_name, joint in part.joints.items():
                _joints[part_name + "." + joint_name] = joint
        return _joints

    @property
    def _actuators(self) -> Dict[str, Orbita2d | Orbita3d]:
        """Return a dictionary of all actuators of the robot.

        The dictionary keys are the actuator names, and the values are the corresponding actuator objects.
        """
        if not self._grpc_connected or not self.info:
            self._logger.warning("Cannot get actuators, not connected to Reachy.")
            return {}
        _actuators: Dict[str, Orbita2d | Orbita3d] = {}
        for part_name in self.info._enabled_parts:
            part = getattr(self, part_name)
            for actuator_name, actuator in part._actuators.items():
                _actuators[part_name + "." + actuator_name] = actuator
        return _actuators

    def is_connected(self) -> bool:
        """Check if the SDK is connected to the robot.

        Returns:
            `True` if connected, `False` otherwise.
        """
        return self._grpc_connected

    @property
    def _grpc_status(self) -> str:
        """Get the current connection status of the robot's gRPC server.

        Returns:
            "connected" if connected, "disconnected" otherwise.
        """
        if self._grpc_connected:
            return "connected"
        else:
            return "disconnected"

    @_grpc_status.setter
    def _grpc_status(self, status: str) -> None:
        """Set the connection status of the robot's gRPC server.

        Args:
            status: The connection status to set, must be either "connected" or "disconnected".

        Raises:
            ValueError: If the status is not "connected" or "disconnected".
        """
        if status == "connected":
            self._grpc_connected = True
        elif status == "disconnected":
            self._grpc_connected = False
        else:
            raise ValueError("_grpc_status can only be set to 'connected' or 'disconnected'")

    @property
    def cameras(self) -> Optional[CameraManager]:
        """Get the camera manager if available and connected."""
        if not self._grpc_connected:
            self._logger.error("Cannot get cameras, not connected to Reachy")
            return None
        return self._cameras

    def _get_info(self) -> None:
        """Retrieve basic information about the robot.

        Gathers data on the robot's parts, hardware and software versions, and serial number.
        """
        self._stub = reachy_pb2_grpc.ReachyServiceStub(self._grpc_channel)
        try:
            self._robot = self._stub.GetReachy(Empty())
        except _InactiveRpcError:
            raise ConnectionError()

        self._info = ReachyInfo(self._robot)
        self._grpc_connected = True

    def _setup_audio(self) -> None:
        """Set up the audio server for the robot.

        Attempts to connect to the audio server and initializes the audio-related components.
        """
        try:
            self.audio = Audio(self._host, self._audio_port)
        except Exception:
            self._logger.error("Failed to connect to audio server. ReachySDK.audio will not be available.")

    def _setup_video(self) -> Optional[CameraManager]:
        """Set up the video server for the robot.

        Returns:
            A CameraManager instance if the video server connection is successful, otherwise None.
        """
        try:
            return CameraManager(self._host, self._video_port)

        except Exception as e:
            self._logger.error(f"Failed to connect to video server with error: {e}.\nReachySDK.video will not be available.")
            return None

    def _setup_part_r_arm(self, initial_state: ReachyState) -> None:
        """Set up the robot's right arm based on the initial state."""
        if not self.info:
            self._logger.warning("Reachy is not connected")
            return None

        if self._robot.HasField("r_arm"):
            if initial_state.r_arm_state.activated:
                r_arm = Arm(self._robot.r_arm, initial_state.r_arm_state, self._grpc_channel, self._goto_stub)
                self._r_arm = r_arm
                self.info._enabled_parts["r_arm"] = self._r_arm
                if self._robot.HasField("r_hand"):
                    self._r_arm._init_hand(self._robot.r_hand, initial_state.r_hand_state)
            else:
                self.info._disabled_parts.append("r_arm")

    def _setup_part_l_arm(self, initial_state: ReachyState) -> None:
        """Set up the robot's left arm based on the initial state."""
        if not self.info:
            self._logger.warning("Reachy is not connected")
            return None

        if self._robot.HasField("l_arm"):
            if initial_state.l_arm_state.activated:
                l_arm = Arm(self._robot.l_arm, initial_state.l_arm_state, self._grpc_channel, self._goto_stub)
                self._l_arm = l_arm
                self.info._enabled_parts["l_arm"] = self._l_arm
                if self._robot.HasField("l_hand"):
                    self._l_arm._init_hand(self._robot.l_hand, initial_state.l_hand_state)
            else:
                self.info._disabled_parts.append("l_arm")

    def _setup_part_mobile_base(self, initial_state: ReachyState) -> None:
        """Set up the robot's mobile base based on the initial state."""
        if not self.info:
            self._logger.warning("Reachy is not connected")
            return None

        if self._robot.HasField("mobile_base"):
            self._mobile_base = MobileBase(self._robot.head, initial_state.mobile_base_state, self._grpc_channel)
            self.info._set_mobile_base(self._mobile_base)

    def _setup_part_head(self, initial_state: ReachyState) -> None:
        """Set up the robot's head based on the initial state."""
        if not self.info:
            self._logger.warning("Reachy is not connected")
            return None

        if self._robot.HasField("head"):
            if initial_state.head_state.activated:
                head = Head(self._robot.head, initial_state.head_state, self._grpc_channel, self._goto_stub)
                self._head = head
                self.info._enabled_parts["head"] = self._head
            else:
                self.info._disabled_parts.append("head")

    def _setup_parts(self) -> None:
        """Initialize all parts of the robot.

        Retrieves the state of each part, creates instances, and adds them to the ReachySDK instance.
        """
        setup_stub = reachy_pb2_grpc.ReachyServiceStub(self._grpc_channel)
        self._goto_stub = GoToServiceStub(self._grpc_channel)
        initial_state = setup_stub.GetReachyState(self._robot.id)

        self._setup_part_r_arm(initial_state)
        self._setup_part_l_arm(initial_state)
        self._setup_part_head(initial_state)
        self._setup_part_mobile_base(initial_state)

    def _start_sync_in_bg(self) -> None:
        """Start background synchronization with the robot."""
        channel = grpc.insecure_channel(f"{self._host}:{self._sdk_port}")
        reachy_stub = reachy_pb2_grpc.ReachyServiceStub(channel)
        self._get_stream_update_loop(reachy_stub, freq=100)

    def _get_stream_update_loop(self, reachy_stub: reachy_pb2_grpc.ReachyServiceStub, freq: float) -> None:
        """Update the robot's state at a specified frequency.

        Args:
            reachy_stub: The gRPC stub for communication with the robot.
            freq: The frequency (in Hz) at which to update the robot's state.
        """
        stream_req = reachy_pb2.ReachyStreamStateRequest(id=self._robot.id, publish_frequency=freq)
        try:
            for state_update in reachy_stub.StreamReachyState(stream_req):
                if self._l_arm is not None:
                    self._l_arm._update_with(state_update.l_arm_state)
                    if self._l_arm.gripper is not None:
                        self._l_arm.gripper._update_with(state_update.l_hand_state)
                if self._r_arm is not None:
                    self._r_arm._update_with(state_update.r_arm_state)
                    if self._r_arm.gripper is not None:
                        self._r_arm.gripper._update_with(state_update.r_hand_state)
                if self._head is not None:
                    self._head._update_with(state_update.head_state)
                if self._mobile_base is not None:
                    self._mobile_base._update_with(state_update.mobile_base_state)
        except grpc._channel._MultiThreadedRendezvous:
            self._grpc_connected = False
            raise ConnectionError(f"Connection with Reachy ip:{self._host} lost, check the sdk server status.")

    def _audit(self) -> None:
        """Periodically perform an audit of the robot's components."""
        while self._grpc_connected:
            audit_status = self._stub.Audit(self._robot.id)
            if self._l_arm is not None and audit_status.HasField("l_arm_status"):
                self._l_arm._update_audit_status(audit_status.l_arm_status)
                if self._l_arm.gripper is not None and audit_status.HasField("l_hand_status"):
                    self._l_arm.gripper._update_audit_status(audit_status.l_hand_status)
            if self._r_arm is not None and audit_status.HasField("r_arm_status"):
                self._r_arm._update_audit_status(audit_status.r_arm_status)
                if self._r_arm.gripper is not None and audit_status.HasField("r_hand_status"):
                    self._r_arm.gripper._update_audit_status(audit_status.r_hand_status)
            if self._head is not None and audit_status.HasField("head_status"):
                self._head._update_audit_status(audit_status.head_status)
            if self._mobile_base is not None and audit_status.HasField("mobile_base_status"):
                self._mobile_base._update_audit_status(audit_status.mobile_base_status)
            time.sleep(1)

    @property
    def audit(self) -> Dict[str, Dict[str, str]]:
        """Return the audit status of all enabled parts of the robot."""
        audit_dict: Dict[str, Dict[str, str]] = {}
        if not self._grpc_connected or not self.info:
            self._logger.warning("Reachy is not connected!")
        if self.info is not None:
            for part in self.info._enabled_parts.values():
                audit_dict[part._part_id.name] = part.audit
        return audit_dict

    def turn_on(self) -> bool:
        """Activate all motors of the robot's parts.

        Returns:
            `True` if successful, `False` otherwise.
        """
        if not self._grpc_connected or not self.info:
            self._logger.warning("Cannot turn on Reachy, not connected.")
            return False
        for part in self.info._enabled_parts.values():
            part.set_speed_limits(1)
        time.sleep(0.05)
        for part in self.info._enabled_parts.values():
            part._turn_on()
        if self._mobile_base is not None:
            self._mobile_base._turn_on()
        time.sleep(0.05)
        for part in self.info._enabled_parts.values():
            part.set_speed_limits(100)
        time.sleep(0.4)

        return True

    def turn_off(self) -> bool:
        """Turn all motors of enabled parts off.

        All enabled parts' motors will then be compliant.
        """
        if not self._grpc_connected or not self.info:
            self._logger.warning("Cannot turn off Reachy, not connected.")
            return False
        for part in self.info._enabled_parts.values():
            part._turn_off()
        if self._mobile_base is not None:
            self._mobile_base._turn_off()
        time.sleep(0.5)

        return True

    def turn_off_smoothly(self) -> bool:
        """Turn all motors of robot parts off.

        Arm torques are reduced during 3 seconds, then all parts' motors will be compliant.
        """
        if not self._grpc_connected or not self.info:
            self._logger.warning("Cannot turn off Reachy, not connected.")
            return False

        torque_limit_low = 35
        torque_limit_high = 100
        duration = 3
        arms_list = []

        tic = time.time()

        if hasattr(self, "_mobile_base") and self._mobile_base is not None:
            self._mobile_base._turn_off()
        for part in self.info._enabled_parts.values():
            if "arm" in part._part_id.name:
                part.set_torque_limits(torque_limit_low)
                part.goto_posture(duration=duration, wait_for_goto_end=False)
                arms_list.append(part)
            else:
                part._turn_off()
        elapsed_time = time.time() - tic
        print(f"1 : {elapsed_time}")

        countingTime = 0
        while countingTime < duration:
            time.sleep(1)
            torque_limit_low -= 10
            for arm_part in arms_list:
                arm_part.set_torque_limits(torque_limit_low)
            countingTime += 1

        elapsed_time = time.time() - tic
        print(f"2 : {elapsed_time}")

        for arm_part in arms_list:
            arm_part._turn_off()
            arm_part.set_torque_limits(torque_limit_high)

        elapsed_time = time.time() - tic
        print(f"3 : {elapsed_time}")

        time.sleep(0.5)
        return True

    def is_on(self) -> bool:
        """Check if all actuators of Reachy parts are on (stiff).

        Returns:
            `True` if all are stiff, `False` otherwise.
        """
        if not self.info:
            self._logger.warning("Reachy is not connected!")
            return False

        for part in self.info._enabled_parts.values():
            if not part.is_on():
                return False
        if self._mobile_base is not None and self._mobile_base.is_off():
            return False
        return True

    def is_off(self) -> bool:
        """Check if all actuators of Reachy parts are off (compliant).

        Returns:
            `True` if all are compliant, `False` otherwise.
        """
        if not self.info:
            self._logger.warning("Reachy is not connected!")
            return True

        for part in self.info._enabled_parts.values():
            if part.is_on():
                return False
        if self._mobile_base is not None and self._mobile_base.is_on():
            return False
        return True

    def send_goal_positions(self) -> None:
        """Send the goal positions to the robot.

        If goal positions have been specified for any joint of the robot, sends them to the robot.
        """
        if not self.info:
            self._logger.warning("Reachy is not connected!")
            return

        for part in self.info._enabled_parts.values():
            if issubclass(type(part), JointsBasedPart):
                part.send_goal_positions()

    def goto_posture(
        self,
        common_posture: str = "default",
        wait: bool = False,
        wait_for_goto_end: bool = True,
        duration: float = 2,
        interpolation_mode: str = "minimum_jerk",
    ) -> GoToHomeId:
        """Move the robot to a predefined posture.

        Args:
            common_posture: The name of the posture. It can be 'default' or 'elbow_90'. Defaults to 'default'.
            wait: Determines whether the program should wait for the movement to finish before
                returning. If set to `True`, the program waits for the movement to complete before continuing
                execution. Defaults to `False`.
            wait_for_goto_end: Specifies whether commands will be sent to a part immediately or
                only after all previous commands in the queue have been executed. If set to `False`, the program
                will cancel all executing moves and queues. Defaults to `True`.
            duration: The time duration in seconds for the robot to move to the specified posture.
                Defaults to 2.
            interpolation_mode: The type of interpolation used when moving the arm's joints.
                Can be 'minimum_jerk' or 'linear'. Defaults to 'minimum_jerk'.

        Returns:
            A GoToHomeId containing movement GoToIds for each part.
        """
        if common_posture not in ["default", "elbow_90"]:
            raise ValueError(f"common_posture {common_posture} not supported! Should be 'default' or 'elbow_90'")
        head_id = None
        r_arm_id = None
        l_arm_id = None
        if not wait_for_goto_end:
            self.cancel_all_goto()
        if self.head is not None:
            is_last_commmand = self.r_arm is None and self.l_arm is None
            wait_head = wait and is_last_commmand
            head_id = self.head.goto_posture(
                duration=duration, wait=wait_head, wait_for_goto_end=wait_for_goto_end, interpolation_mode=interpolation_mode
            )
        if self.r_arm is not None:
            is_last_commmand = self.l_arm is None
            wait_r_arm = wait and is_last_commmand
            r_arm_id = self.r_arm.goto_posture(
                common_posture,
                duration=duration,
                wait=wait_r_arm,
                wait_for_goto_end=wait_for_goto_end,
                interpolation_mode=interpolation_mode,
            )
        if self.l_arm is not None:
            l_arm_id = self.l_arm.goto_posture(
                common_posture,
                duration=duration,
                wait=wait,
                wait_for_goto_end=wait_for_goto_end,
                interpolation_mode=interpolation_mode,
            )
        ids = GoToHomeId(
            head=head_id,
            r_arm=r_arm_id,
            l_arm=l_arm_id,
        )
        return ids

    def reset_default_limits(self) -> None:
        """Reset speed and torque limits of all parts to the maximum value (100)."""
        if not self.info:
            self._logger.warning("Reachy is not connected!")
            return

        for part in self.info._enabled_parts.values():
            if issubclass(type(part), JointsBasedPart):
                part.set_speed_limits(100)
                part.set_torque_limits(100)
        time.sleep(0.5)

    def is_goto_finished(self, goto_id: GoToId) -> bool:
        """Check if a goto command has completed.

        Args:
            goto_id: The unique GoToId of the goto command.

        Returns:
            `True` if the command is complete, `False` otherwise.
        """
        if not self._grpc_connected:
            self._logger.warning("Reachy is not connected!")
            return False
        if not isinstance(goto_id, GoToId):
            raise TypeError(f"goto_id must be a GoToId, got {type(goto_id).__name__}")
        if goto_id.id == -1:
            self._logger.error("is_goto_finished() asked for unvalid movement. Goto not played.")
            return True
        state = self._get_goto_state(goto_id)
        result = bool(
            state.goal_status == GoalStatus.STATUS_ABORTED
            or state.goal_status == GoalStatus.STATUS_CANCELED
            or state.goal_status == GoalStatus.STATUS_SUCCEEDED
        )
        return result

<<<<<<< HEAD
    def is_goto_playing(self, goto_id: GoToId) -> bool:
        """Check if a goto command is currently in progress.

        Args:
            goto_id: The unique GoToId of the goto command.

        Returns:
            `True` if the command is in progress, `False` otherwise.
        """
        if not self._grpc_connected:
            self._logger.warning("Reachy is not connected!")
            return False
        if not isinstance(goto_id, GoToId):
            raise TypeError(f"goto_id must be a GoToId, got {type(goto_id).__name__}")
        if goto_id.id == -1:
            self._logger.error("is_goto_playing() asked for unvalid movement. Goto not played.")
            return False
        state = self._get_goto_state(goto_id)
        return bool(state.goal_status == GoalStatus.STATUS_EXECUTING)

=======
>>>>>>> 83f9d495
    def cancel_all_goto(self) -> GoToAck:
        """Cancel all active goto commands.

        Returns:
             A `GoToAck` object indicating whether the cancellation was acknowledged.
        """
        if not self._grpc_connected:
            self._logger.warning("Reachy is not connected!")
            return None
        response = self._goto_stub.CancelAllGoTo(Empty())
        return response

    def _get_goto_state(self, goto_id: GoToId) -> GoToGoalStatus:
        """Retrieve the current state of a goto command.

        Args:
            goto_id: The unique GoToId of the goto command.

        Returns:
            The current state of the command.
        """
        response = self._goto_stub.GetGoToState(goto_id)
        return response

    def cancel_goto_by_id(self, goto_id: GoToId) -> GoToAck:
        """Request the cancellation of a specific goto command based on its GoToId.

        Args:
            goto_id: The ID of the goto command to cancel.

        Returns:
            A `GoToAck` object indicating whether the cancellation was acknowledged.
            If the robot is not connected, returns None.

        Raises:
            TypeError: If `goto_id` is not an instance of `GoToId`.
        """
        if not self._grpc_connected:
            self._logger.warning("Reachy is not connected!")
            return None
        if not isinstance(goto_id, GoToId):
            raise TypeError(f"goto_id must be a GoToId, got {type(goto_id).__name__}")
        if goto_id.id == -1:
            self._logger.error("cancel_goto_by_id() asked for unvalid movement. Goto not played.")
            return GoToAck(ack=True)
        response = self._goto_stub.CancelGoTo(goto_id)
        return response

    def get_goto_joints_request(self, goto_id: GoToId) -> Optional[SimplifiedRequest]:
        """Retrieve the details of a goto command based on its GoToId.

        Args:
            goto_id: The ID of the goto command for which details are requested.

        Returns:
            A `SimplifiedRequest` object containing the part name, joint goal positions
            (in degrees), movement duration, and interpolation mode.
            Returns `None` if the robot is not connected or if the `goto_id` is invalid.

        Raises:
            TypeError: If `goto_id` is not an instance of `GoToId`.
            ValueError: If `goto_id` is -1, indicating an invalid command.
        """
        if not self._grpc_connected:
            self._logger.warning("Reachy is not connected!")
            return None
        if not isinstance(goto_id, GoToId):
            raise TypeError(f"goto_id must be a GoToId, got {type(goto_id).__name__}")
        if goto_id.id == -1:
            raise ValueError("No answer was found for given move, goto_id is -1")

        response = self._goto_stub.GetGoToRequest(goto_id)
        if response.joints_goal.HasField("arm_joint_goal"):
            part = response.joints_goal.arm_joint_goal.id.name
            mode = get_interpolation_mode(response.interpolation_mode.interpolation_type)
            goal_positions = arm_position_to_list(response.joints_goal.arm_joint_goal.joints_goal, degrees=True)
            duration = response.joints_goal.arm_joint_goal.duration.value
        elif response.joints_goal.HasField("neck_joint_goal"):
            part = response.joints_goal.neck_joint_goal.id.name
            mode = get_interpolation_mode(response.interpolation_mode.interpolation_type)
            goal_positions = ext_euler_angles_to_list(
                response.joints_goal.neck_joint_goal.joints_goal.rotation.rpy, degrees=True
            )
            duration = response.joints_goal.neck_joint_goal.duration.value

        request = SimplifiedRequest(
            part=part,
            goal_positions=goal_positions,
            duration=duration,
            mode=mode,
        )
        return request<|MERGE_RESOLUTION|>--- conflicted
+++ resolved
@@ -697,29 +697,6 @@
         )
         return result
 
-<<<<<<< HEAD
-    def is_goto_playing(self, goto_id: GoToId) -> bool:
-        """Check if a goto command is currently in progress.
-
-        Args:
-            goto_id: The unique GoToId of the goto command.
-
-        Returns:
-            `True` if the command is in progress, `False` otherwise.
-        """
-        if not self._grpc_connected:
-            self._logger.warning("Reachy is not connected!")
-            return False
-        if not isinstance(goto_id, GoToId):
-            raise TypeError(f"goto_id must be a GoToId, got {type(goto_id).__name__}")
-        if goto_id.id == -1:
-            self._logger.error("is_goto_playing() asked for unvalid movement. Goto not played.")
-            return False
-        state = self._get_goto_state(goto_id)
-        return bool(state.goal_status == GoalStatus.STATUS_EXECUTING)
-
-=======
->>>>>>> 83f9d495
     def cancel_all_goto(self) -> GoToAck:
         """Cancel all active goto commands.
 
