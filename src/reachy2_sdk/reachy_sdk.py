"""ReachySDK package.

This package provides remote access (via socket) to a Reachy robot.
It automatically handles the synchronization with the robot.
In particular, you can easily get an always up-to-date robot state (joint positions, sensors value).
You can also send joint commands, compute forward or inverse kinematics.

"""

# from reachy2_sdk_api.dynamixel_motor_pb2_grpc import DynamixelMotorServiceStub
# from .dynamixel_motor import DynamixelMotor

import threading
import time
from collections import namedtuple
from logging import getLogger
from typing import Dict, Optional

import grpc
from google.protobuf.empty_pb2 import Empty
from google.protobuf.timestamp_pb2 import Timestamp
from grpc._channel import _InactiveRpcError
from reachy2_sdk_api import reachy_pb2, reachy_pb2_grpc
from reachy2_sdk_api.goto_pb2 import GoalStatus, GoToAck, GoToGoalStatus, GoToId
from reachy2_sdk_api.goto_pb2_grpc import GoToServiceStub
from reachy2_sdk_api.reachy_pb2 import ReachyState

from .config.reachy_info import ReachyInfo
from .media.audio import Audio
from .media.camera_manager import CameraManager
from .orbita.orbita2d import Orbita2d
from .orbita.orbita3d import Orbita3d
from .orbita.orbita_joint import OrbitaJoint
from .parts.arm import Arm
from .parts.head import Head
from .parts.mobile_base import MobileBase
from .utils.custom_dict import CustomDict
from .utils.utils import (
    arm_position_to_list,
    ext_euler_angles_to_list,
    get_interpolation_mode,
)

SimplifiedRequest = namedtuple("SimplifiedRequest", ["part", "goal_positions", "duration", "mode"])
"""Named tuple for easy access to request variables"""

GoToHomeId = namedtuple("GoToHomeId", ["head", "r_arm", "l_arm"])
"""Named tuple for easy access to goto request on full body"""


class ReachySDK:
    """The ReachySDK class handles the connection with your robot.
    Only one instance of this class can be created in a session.

    It holds:
    - all joints (can be accessed directly via their name or via the joints list).
    - all force sensors (can be accessed directly via their name or via the force_sensors list).
    - all fans (can be accessed directly via their name or via the fans list).

    The synchronisation with the robot is automatically launched at instanciation and is handled in background automatically.
    """

    def __init__(
        self,
        host: str,
        sdk_port: int = 50051,
        audio_port: int = 50063,
        video_port: int = 50065,
    ) -> None:
        """Set up the connection with the robot."""
        self._logger = getLogger(__name__)
        self._host = host
        self._sdk_port = sdk_port
        self._audio_port = audio_port
        self._video_port = video_port

        self._grpc_connected = False

        # declared to help mypy. actually filled in self._setup_parts()
        self._r_arm: Optional[Arm] = None
        self._l_arm: Optional[Arm] = None
        self._head: Optional[Head] = None
        self._cameras: Optional[CameraManager] = None
        self._mobile_base: Optional[MobileBase] = None
        self.info: Optional[ReachyInfo] = None

        self._update_timestamp: Timestamp = Timestamp(seconds=0)

        self.connect()

    def connect(self) -> None:
        """Connects the SDK to the server."""
        if self._grpc_connected:
            self._logger.warning("Already connected to Reachy.")
            return

        self._grpc_channel = grpc.insecure_channel(f"{self._host}:{self._sdk_port}")

        self._stop_flag = threading.Event()

        try:
            self._get_info()
        except ConnectionError:
            self._logger.error(
                f"Could not connect to Reachy with on IP address {self._host}, "
                "check that the sdk server is running and that the IP is correct."
            )
            self._grpc_connected = False
            return

        self._setup_parts()
        # self._setup_audio()
        self._cameras = self._setup_video()

        self._sync_thread = threading.Thread(target=self._start_sync_in_bg)
        self._sync_thread.daemon = True
        self._sync_thread.start()

        self._grpc_connected = True
        self._logger.info("Connected to Reachy.")

    def disconnect(self, lost_connection: bool = False) -> None:
        """Disconnects the SDK from the server."""
        if not self._grpc_connected:
            self._logger.warning("Already disconnected from Reachy.")
            return

        self._grpc_connected = False
        self._grpc_channel.close()

        self._head = None
        self._r_arm = None
        self._l_arm = None
        self._mobile_base = None

        self._logger.info("Disconnected from Reachy.")

    def __repr__(self) -> str:
        """Clean representation of a Reachy."""

        if self.info is None:
            return "Reachy is not connected"

        s = "\n\t".join([part_name + ": " + str(part) for part_name, part in self.info._enabled_parts.items()])
        repr_template = (
            '<Reachy host="{host}" connected={connected} on={on} \n'
            " battery_voltage={battery_voltage} \n"
            " parts=\n\t{parts} \n>"
        )
        return repr_template.format(
            host=self._host,
            connected=self._grpc_connected,
            on=self.is_on(),
            battery_voltage=self.info.battery_voltage,
            parts=s,
        )

    @property
    def head(self) -> Optional[Head]:
        """Get Reachy's head."""
        if self._head is None:
            self._logger.error("head does not exist with this configuration")
            return None
        return self._head

    @property
    def r_arm(self) -> Optional[Arm]:
        """Get Reachy's right arm."""
        if self._r_arm is None:
            self._logger.error("r_arm does not exist with this configuration")
            return None
        return self._r_arm

    @property
    def l_arm(self) -> Optional[Arm]:
        """Get Reachy's left arm."""
        if self._l_arm is None:
            self._logger.error("l_arm does not exist with this configuration")
            return None
        return self._l_arm

    @property
    def mobile_base(self) -> Optional[MobileBase]:
        """Get Reachy's mobile base."""
        if self._mobile_base is None:
            self._logger.error("mobile_base does not exist with this configuration")
            return None
        return self._mobile_base

    @property
    def joints(self) -> CustomDict[str, OrbitaJoint]:
        """Get all joints of the robot."""
        if not self._grpc_connected or not self.info:
            self._logger.warning("Cannot get joints, not connected to Reachy.")
            return CustomDict({})
        _joints: CustomDict[str, OrbitaJoint] = CustomDict({})
        for part_name in self.info._enabled_parts:
            part = getattr(self, part_name)
            for joint_name, joint in part.joints.items():
                _joints[part_name + "." + joint_name] = joint
        return _joints

    @property
    def _actuators(self) -> Dict[str, Orbita2d | Orbita3d]:
        """Get all actuators of the robot."""
        if not self._grpc_connected or not self.info:
            self._logger.warning("Cannot get actuators, not connected to Reachy.")
            return {}
        _actuators: Dict[str, Orbita2d | Orbita3d] = {}
        for part_name in self.info._enabled_parts:
            part = getattr(self, part_name)
            for actuator_name, actuator in part._actuators.items():
                _actuators[part_name + "." + actuator_name] = actuator
        return _actuators

    def is_connected(self) -> bool:
        """Get the status of the connection with the robot server.

        Can be either 'connected' or 'disconnected'.
        """
        return self._grpc_connected

    @property
    def _grpc_status(self) -> str:
        """Get the status of the connection with the robot server."""
        if self._grpc_connected:
            return "connected"
        else:
            return "disconnected"

    @_grpc_status.setter
    def _grpc_status(self, status: str) -> None:
        """Set the status of the connection with the robot server."""
        if status == "connected":
            self._grpc_connected = True
        elif status == "disconnected":
            self._grpc_connected = False
        else:
            raise ValueError("_grpc_status can only be set to 'connected' or 'disconnected'")

    @property
    def cameras(self) -> CameraManager:
        """Get Reachy's cameras."""
        return self._cameras  # type: ignore[return-value]

    def _get_info(self) -> None:
        """Get main description of the robot.

        First connection to the robot. Information get:
        - robot's parts
        - robot's sofware and hardware version
        - robot's serial number
        """
        config_stub = reachy_pb2_grpc.ReachyServiceStub(self._grpc_channel)
        try:
            self._robot = config_stub.GetReachy(Empty())
        except _InactiveRpcError:
            raise ConnectionError()

        self.info = ReachyInfo(self._robot)
        self._grpc_connected = True

    def _setup_audio(self) -> None:
        """Internal function to set up the audio server."""
        try:
            self.audio = Audio(self._host, self._audio_port)
        except Exception:
            self._logger.error("Failed to connect to audio server. ReachySDK.audio will not be available.")

    def _setup_video(self) -> Optional[CameraManager]:
        try:
            return CameraManager(self._host, self._video_port)

        except Exception as e:
            self._logger.error(f"Failed to connect to video server with error: {e}.\nReachySDK.video will not be available.")
            return None

    def _setup_part_r_arm(self, initial_state: ReachyState) -> None:
        if not self.info:
            self._logger.warning("Reachy is not connected")
            return None

        if self._robot.HasField("r_arm"):
            if initial_state.r_arm_state.activated:
                r_arm = Arm(self._robot.r_arm, initial_state.r_arm_state, self._grpc_channel, self._goto_stub)
                self._r_arm = r_arm
                self.info._enabled_parts["r_arm"] = self._r_arm
                if self._robot.HasField("r_hand"):
                    self._r_arm._init_hand(self._robot.r_hand, initial_state.r_hand_state)
            else:
                self.info._disabled_parts.append("r_arm")

    def _setup_part_l_arm(self, initial_state: ReachyState) -> None:
        if not self.info:
            self._logger.warning("Reachy is not connected")
            return None

        if self._robot.HasField("l_arm"):
            if initial_state.l_arm_state.activated:
                l_arm = Arm(self._robot.l_arm, initial_state.l_arm_state, self._grpc_channel, self._goto_stub)
                self._l_arm = l_arm
                self.info._enabled_parts["l_arm"] = self._l_arm
                if self._robot.HasField("l_hand"):
                    self._l_arm._init_hand(self._robot.l_hand, initial_state.l_hand_state)
            else:
                self.info._disabled_parts.append("l_arm")

    def _setup_part_mobile_base(self, initial_state: ReachyState) -> None:
        if not self.info:
            self._logger.warning("Reachy is not connected")
            return None

        if self._robot.HasField("mobile_base"):
            self._mobile_base = MobileBase(self._robot.head, initial_state.mobile_base_state, self._grpc_channel)
            self.info._set_mobile_base(self._mobile_base)

    def _setup_part_head(self, initial_state: ReachyState) -> None:
        if not self.info:
            self._logger.warning("Reachy is not connected")
            return None

        if self._robot.HasField("head"):
            if initial_state.head_state.activated:
                head = Head(self._robot.head, initial_state.head_state, self._grpc_channel, self._goto_stub)
                self._head = head
                self.info._enabled_parts["head"] = self._head
            else:
                self.info._disabled_parts.append("head")

    def _setup_parts(self) -> None:
        """Setup all parts of the robot.

        Get the state of each part of the robot, create an instance for each of them and add
        it to the ReachySDK instance.
        """
        setup_stub = reachy_pb2_grpc.ReachyServiceStub(self._grpc_channel)
        self._goto_stub = GoToServiceStub(self._grpc_channel)
        initial_state = setup_stub.GetReachyState(self._robot.id)

        self._setup_part_r_arm(initial_state)
        self._setup_part_l_arm(initial_state)
        self._setup_part_head(initial_state)
        self._setup_part_mobile_base(initial_state)

<<<<<<< HEAD
    async def _wait_for_stop(self) -> None:
        while not self._stop_flag.is_set():
            await asyncio.sleep(0.1)
        if self._lost_connection:
            raise ConnectionError("Connection with Reachy lost, check the sdk server status.")

    def get_update_timestamp(self) -> int:
        return self._update_timestamp.ToNanoseconds()

=======
>>>>>>> c35f7d33
    def _start_sync_in_bg(self) -> None:
        """Start the synchronization asyncio tasks with the robot in background."""
        channel = grpc.insecure_channel(f"{self._host}:{self._sdk_port}")
        reachy_stub = reachy_pb2_grpc.ReachyServiceStub(channel)
        self._get_stream_update_loop(reachy_stub, freq=100)

    def _get_stream_update_loop(self, reachy_stub: reachy_pb2_grpc.ReachyServiceStub, freq: float) -> None:
        """Update the state of the robot at a given frequency."""
        stream_req = reachy_pb2.ReachyStreamStateRequest(id=self._robot.id, publish_frequency=freq)
        try:
<<<<<<< HEAD
            async for state_update in reachy_stub.StreamReachyState(stream_req):
                self._update_timestamp = state_update.timestamp
=======
            for state_update in reachy_stub.StreamReachyState(stream_req):
>>>>>>> c35f7d33
                if self._l_arm is not None:
                    self._l_arm._update_with(state_update.l_arm_state)
                    if self._l_arm.gripper is not None:
                        self._l_arm.gripper._update_with(state_update.l_hand_state)
                if self._r_arm is not None:
                    self._r_arm._update_with(state_update.r_arm_state)
                    if self._r_arm.gripper is not None:
                        self._r_arm.gripper._update_with(state_update.r_hand_state)
                if self._head is not None:
                    self._head._update_with(state_update.head_state)
                if self._mobile_base is not None:
                    self._mobile_base._update_with(state_update.mobile_base_state)
        except grpc._channel._MultiThreadedRendezvous:
            self._grpc_connected = False
            raise ConnectionError(f"Connection with Reachy ip:{self._host} lost, check the sdk server status.")

    def turn_on(self) -> bool:
        """Turn all motors of enabled parts on.

        All enabled parts' motors will then be stiff.
        """
        if not self._grpc_connected or not self.info:
            self._logger.warning("Cannot turn on Reachy, not connected.")
            return False
        for part in self.info._enabled_parts.values():
            part.turn_on()
        if self._mobile_base is not None:
            self._mobile_base.turn_on()

        return True

    def turn_off(self) -> bool:
        """Turn all motors of enabled parts off.

        All enabled parts' motors will then be compliant.
        """
        if not self._grpc_connected or not self.info:
            self._logger.warning("Cannot turn off Reachy, not connected.")
            return False
        for part in self.info._enabled_parts.values():
            part.turn_off()
        if self._mobile_base is not None:
            self._mobile_base.turn_off()

        return True

    def turn_off_smoothly(self, duration: float = 2) -> bool:
        """Turn all motors of enabled parts off.

        All enabled parts' motors will then be compliant.
        """
        if not self._grpc_connected or not self.info:
            self._logger.warning("Cannot turn off Reachy, not connected.")
            return False
        if hasattr(self, "_mobile_base") and self._mobile_base is not None:
            self._mobile_base.turn_off()
        for part in self.info._enabled_parts.values():
            if "arm" in part._part_id.name:
                part.set_torque_limits(20)
            else:
                part.turn_off()
        time.sleep(duration)
        for part in self.info._enabled_parts.values():
            if "arm" in part._part_id.name:
                part.turn_off()
                part.set_torque_limits(100)
        return True

    def is_on(self) -> bool:
        """Return True if all actuators of the arm are stiff"""
        if not self.info:
            self._logger.warning("Reachy is not connected !")
            return False

        for part in self.info._enabled_parts.values():
            if not part.is_on():
                return False
        if self._mobile_base is not None and self._mobile_base.is_off():
            return False
        return True

    def is_off(self) -> bool:
        """Return True if all actuators of the arm are stiff"""

        if not self.info:
            self._logger.warning("Reachy is not connected !")
            return True

        for part in self.info._enabled_parts.values():
            if part.is_on():
                return False
        if self._mobile_base is not None and self._mobile_base.is_on():
            return False
        return True

    def send_goal_positions(self) -> None:
        for actuator in self._actuators.values():
            actuator.send_goal_positions()

    def set_pose(
        self,
        common_pose: str = "default",
        wait_for_moves_end: bool = True,
        duration: float = 2,
        interpolation_mode: str = "minimum_jerk",
    ) -> GoToHomeId:
        """Send all joints to standard positions in specified duration.

        common_pose can be 'default', arms being straight, or 'elbow_90'.
        Setting wait_for_goto_end to False will cancel all gotos on all parts and immediately send the commands.
        Otherwise, the commands will be sent to a part when all gotos of its queue has been played.
        """
        if common_pose not in ["default", "elbow_90"]:
            raise ValueError(f"common_pose {interpolation_mode} not supported! Should be 'default' or 'elbow_90'")
        head_id = None
        r_arm_id = None
        l_arm_id = None
        if not wait_for_moves_end:
            self.cancel_all_moves()
        if self.head is not None:
            head_id = self.head.set_pose(wait_for_moves_end, duration, interpolation_mode)
        if self.r_arm is not None:
            r_arm_id = self.r_arm.set_pose(common_pose, wait_for_moves_end, duration, interpolation_mode)
        if self.l_arm is not None:
            l_arm_id = self.l_arm.set_pose(common_pose, wait_for_moves_end, duration, interpolation_mode)
        ids = GoToHomeId(
            head=head_id,
            r_arm=r_arm_id,
            l_arm=l_arm_id,
        )
        return ids

    def is_move_finished(self, id: GoToId) -> bool:
        """Return True if goto has been played and has been cancelled, False otherwise."""
        state = self._get_move_state(id)
        result = bool(
            state.goal_status == GoalStatus.STATUS_ABORTED
            or state.goal_status == GoalStatus.STATUS_CANCELED
            or state.goal_status == GoalStatus.STATUS_SUCCEEDED
        )
        return result

    def is_move_playing(self, id: GoToId) -> bool:
        """Return True if goto is currently playing, False otherwise."""
        state = self._get_move_state(id)
        return bool(state.goal_status == GoalStatus.STATUS_EXECUTING)

    def cancel_all_moves(self) -> GoToAck:
        """Cancel all the goto tasks."""
        response = self._goto_stub.CancelAllGoTo(Empty())
        return response

    def _get_move_state(self, goto_id: GoToId) -> GoToGoalStatus:
        """Return the current state of a goto, given its id."""
        response = self._goto_stub.GetGoToState(goto_id)
        return response

    def cancel_move_by_id(self, goto_id: GoToId) -> GoToAck:
        """Ask the cancellation of a single goto on the arm, given its id"""
        response = self._goto_stub.CancelGoTo(goto_id)
        return response

    def get_move_joints_request(self, goto_id: GoToId) -> SimplifiedRequest:
        """Returns the part affected, the joints goal positions, duration and mode of the corresponding GoToId

        Part can be either 'r_arm', 'l_arm' or 'head'
        Goal_position is returned as a list in degrees
        """
        response = self._goto_stub.GetGoToRequest(goto_id)
        if response.joints_goal.HasField("arm_joint_goal"):
            part = response.joints_goal.arm_joint_goal.id.name
            mode = get_interpolation_mode(response.interpolation_mode.interpolation_type)
            goal_positions = arm_position_to_list(response.joints_goal.arm_joint_goal.joints_goal, degrees=True)
            duration = response.joints_goal.arm_joint_goal.duration.value
        elif response.joints_goal.HasField("neck_joint_goal"):
            part = response.joints_goal.neck_joint_goal.id.name
            mode = get_interpolation_mode(response.interpolation_mode.interpolation_type)
            goal_positions = ext_euler_angles_to_list(
                response.joints_goal.neck_joint_goal.joints_goal.rotation.rpy, degrees=True
            )
            duration = response.joints_goal.neck_joint_goal.duration.value

        request = SimplifiedRequest(
            part=part,
            goal_positions=goal_positions,
            duration=duration,
            mode=mode,
        )
        return request<|MERGE_RESOLUTION|>--- conflicted
+++ resolved
@@ -342,18 +342,6 @@
         self._setup_part_head(initial_state)
         self._setup_part_mobile_base(initial_state)
 
-<<<<<<< HEAD
-    async def _wait_for_stop(self) -> None:
-        while not self._stop_flag.is_set():
-            await asyncio.sleep(0.1)
-        if self._lost_connection:
-            raise ConnectionError("Connection with Reachy lost, check the sdk server status.")
-
-    def get_update_timestamp(self) -> int:
-        return self._update_timestamp.ToNanoseconds()
-
-=======
->>>>>>> c35f7d33
     def _start_sync_in_bg(self) -> None:
         """Start the synchronization asyncio tasks with the robot in background."""
         channel = grpc.insecure_channel(f"{self._host}:{self._sdk_port}")
@@ -364,12 +352,8 @@
         """Update the state of the robot at a given frequency."""
         stream_req = reachy_pb2.ReachyStreamStateRequest(id=self._robot.id, publish_frequency=freq)
         try:
-<<<<<<< HEAD
-            async for state_update in reachy_stub.StreamReachyState(stream_req):
-                self._update_timestamp = state_update.timestamp
-=======
             for state_update in reachy_stub.StreamReachyState(stream_req):
->>>>>>> c35f7d33
+		self._update_timestamp = state_update.timestamp
                 if self._l_arm is not None:
                     self._l_arm._update_with(state_update.l_arm_state)
                     if self._l_arm.gripper is not None:
