--- conflicted
+++ resolved
@@ -132,7 +132,6 @@
 
     def disconnect(self, lost_connection: bool = False) -> None:
         """Disconnects the SDK from the server."""
-
         if not self._grpc_connected:
             self._logger.warning("Already disconnected from Reachy.")
             return
@@ -146,36 +145,6 @@
         self._stop_flag.set()
         time.sleep(0.1)
         self._grpc_channel.close()
-<<<<<<< HEAD
-=======
-        attributs = [attr for attr in dir(self) if not attr.startswith("_")]
-        for attr in attributs:
-            if attr not in [
-                "is_connected",
-                "connect",
-                "disconnect",
-                "info",
-                "set_pose",
-                "turn_on",
-                "turn_off",
-                "is_on",
-                "is_off",
-                "joints",
-                "actuators",
-                "head",
-                "r_arm",
-                "l_arm",
-                "cameras",
-                "cancel_all_moves",
-                "cancel_move_by_id",
-                "_get_move_state",
-                "get_move_joints_request",
-                "is_move_finished",
-                "is_move_playing",
-                "mobile_base",
-            ]:
-                delattr(self, attr)
->>>>>>> 632d382e
 
         self._head = None
         self._r_arm = None
