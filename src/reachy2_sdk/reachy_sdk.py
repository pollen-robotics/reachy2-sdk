--- conflicted
+++ resolved
@@ -159,22 +159,12 @@
                 "head",
                 "r_arm",
                 "l_arm",
-<<<<<<< HEAD
-                "cameras",
-                "cancel_all_goto",
-                "cancel_goto_by_id",
-                "get_goto_state",
-                "get_goto_joints_request",
-                "is_goto_finished",
-                "is_goto_playing",
-=======
                 "cancel_all_moves",
                 "cancel_move_by_id",
                 "_get_move_state",
                 "get_move_joints_request",
                 "is_move_finished",
                 "is_move_playing",
->>>>>>> 87d27f68
             ]:
                 delattr(self, attr)
 
