"""ReachySDK package.

This package provides remote access (via socket) to a Reachy robot.
It automatically handles the synchronization with the robot.
In particular, you can easily get an always up-to-date robot state (joint positions, sensors value).
You can also send joint commands, compute forward or inverse kinematics.

"""

# from reachy2_sdk_api.dynamixel_motor_pb2_grpc import DynamixelMotorServiceStub
# from .dynamixel_motor import DynamixelMotor

import threading
import time
from collections import namedtuple
from logging import getLogger
from typing import Dict, Optional

import grpc
from google.protobuf.empty_pb2 import Empty
from grpc._channel import _InactiveRpcError
from reachy2_sdk_api import reachy_pb2, reachy_pb2_grpc
from reachy2_sdk_api.goto_pb2 import GoalStatus, GoToAck, GoToGoalStatus, GoToId
from reachy2_sdk_api.goto_pb2_grpc import GoToServiceStub
from reachy2_sdk_api.reachy_pb2 import ReachyState

from .config.reachy_info import ReachyInfo
from .media.audio import Audio
from .media.camera_manager import CameraManager
from .orbita.orbita2d import Orbita2d
from .orbita.orbita3d import Orbita3d
from .orbita.orbita_joint import OrbitaJoint
from .parts.arm import Arm
from .parts.head import Head
from .parts.joints_based_part import JointsBasedPart
from .parts.mobile_base import MobileBase
from .utils.custom_dict import CustomDict
from .utils.utils import (
    SimplifiedRequest,
    arm_position_to_list,
    ext_euler_angles_to_list,
    get_interpolation_mode,
)

GoToHomeId = namedtuple("GoToHomeId", ["head", "r_arm", "l_arm"])
"""Named tuple for easy access to goto request on full body"""


class ReachySDK:
    """The ReachySDK class handles the connection with your robot.
    Only one instance of this class can be created in a session.

    It holds:
    - all joints (can be accessed directly via their name or via the joints list).
    - all force sensors (can be accessed directly via their name or via the force_sensors list).
    - all fans (can be accessed directly via their name or via the fans list).

    The synchronisation with the robot is automatically launched at instanciation and is handled in background automatically.
    """

    def __init__(
        self,
        host: str,
        sdk_port: int = 50051,
        audio_port: int = 50063,
        video_port: int = 50065,
    ) -> None:
        """Set up the connection with the robot."""
        self._logger = getLogger(__name__)
        self._host = host
        self._sdk_port = sdk_port
        self._audio_port = audio_port
        self._video_port = video_port

        self._grpc_connected = False

        # declared to help mypy. actually filled in self._setup_parts()
        self._r_arm: Optional[Arm] = None
        self._l_arm: Optional[Arm] = None
        self._head: Optional[Head] = None
        self._cameras: Optional[CameraManager] = None
        self._mobile_base: Optional[MobileBase] = None
        self._info: Optional[ReachyInfo] = None

        self.connect()

    def connect(self) -> None:
        """Connects the SDK to the server."""
        if self._grpc_connected:
            self._logger.warning("Already connected to Reachy.")
            return

        self._grpc_channel = grpc.insecure_channel(f"{self._host}:{self._sdk_port}")

        self._stop_flag = threading.Event()

        try:
            self._get_info()
        except ConnectionError:
            self._logger.error(
                f"Could not connect to Reachy with on IP address {self._host}, "
                "check that the sdk server is running and that the IP is correct."
            )
            self._grpc_connected = False
            return

        self._setup_parts()
        # self._setup_audio()
        self._cameras = self._setup_video()

        self._sync_thread = threading.Thread(target=self._start_sync_in_bg)
        self._sync_thread.daemon = True
        self._sync_thread.start()

        self._audit_thread = threading.Thread(target=self._audit)
        self._audit_thread.daemon = True
        self._audit_thread.start()

        self._grpc_connected = True
        self._logger.info("Connected to Reachy.")

    def disconnect(self, lost_connection: bool = False) -> None:
        """Disconnects the SDK from the server."""
        if not self._grpc_connected:
            self._logger.warning("Already disconnected from Reachy.")
            return

        self._grpc_connected = False
        self._grpc_channel.close()

        self._head = None
        self._r_arm = None
        self._l_arm = None
        self._mobile_base = None

        self._logger.info("Disconnected from Reachy.")

    def __repr__(self) -> str:
        """Clean representation of a Reachy."""

        if not self._grpc_connected or self.info is None:
            return "Reachy is not connected"

        s = "\n\t".join([part_name + ": " + str(part) for part_name, part in self.info._enabled_parts.items()])
        repr_template = (
            '<Reachy host="{host}" connected={connected} on={on} \n'
            " battery_voltage={battery_voltage} \n"
            " parts=\n\t{parts} \n>"
        )
        return repr_template.format(
            host=self._host,
            connected=self._grpc_connected,
            on=self.is_on(),
            battery_voltage=self.info.battery_voltage,
            parts=s,
        )

    @property
    def info(self) -> Optional[ReachyInfo]:
        if not self._grpc_connected:
            self._logger.error("Cannot get info, not connected to Reachy")
            return None
        return self._info

    @property
    def head(self) -> Optional[Head]:
        """Get Reachy's head."""
        if not self._grpc_connected:
            self._logger.error("Cannot get head, not connected to Reachy")
            return None
        if self._head is None:
            self._logger.error("head does not exist with this configuration")
            return None
        return self._head

    @property
    def r_arm(self) -> Optional[Arm]:
        """Get Reachy's right arm."""
        if not self._grpc_connected:
            self._logger.error("Cannot get r_arm, not connected to Reachy")
            return None
        if self._r_arm is None:
            self._logger.error("r_arm does not exist with this configuration")
            return None
        return self._r_arm

    @property
    def l_arm(self) -> Optional[Arm]:
        """Get Reachy's left arm."""
        if not self._grpc_connected:
            self._logger.error("Cannot get l_arm, not connected to Reachy")
            return None
        if self._l_arm is None:
            self._logger.error("l_arm does not exist with this configuration")
            return None
        return self._l_arm

    @property
    def mobile_base(self) -> Optional[MobileBase]:
        """Get Reachy's mobile base."""
        if not self._grpc_connected:
            self._logger.error("Cannot get mobile_base, not connected to Reachy")
            return None
        if self._mobile_base is None:
            self._logger.error("mobile_base does not exist with this configuration")
            return None
        return self._mobile_base

    @property
    def joints(self) -> CustomDict[str, OrbitaJoint]:
        """Get all joints of the robot."""
        if not self._grpc_connected or not self.info:
            self._logger.warning("Cannot get joints, not connected to Reachy.")
            return CustomDict({})
        _joints: CustomDict[str, OrbitaJoint] = CustomDict({})
        for part_name in self.info._enabled_parts:
            part = getattr(self, part_name)
            for joint_name, joint in part.joints.items():
                _joints[part_name + "." + joint_name] = joint
        return _joints

    @property
    def _actuators(self) -> Dict[str, Orbita2d | Orbita3d]:
        """Get all actuators of the robot."""
        if not self._grpc_connected or not self.info:
            self._logger.warning("Cannot get actuators, not connected to Reachy.")
            return {}
        _actuators: Dict[str, Orbita2d | Orbita3d] = {}
        for part_name in self.info._enabled_parts:
            part = getattr(self, part_name)
            for actuator_name, actuator in part._actuators.items():
                _actuators[part_name + "." + actuator_name] = actuator
        return _actuators

    def is_connected(self) -> bool:
        """Get the status of the connection with the robot server.

        Can be either 'connected' or 'disconnected'.
        """
        return self._grpc_connected

    @property
    def _grpc_status(self) -> str:
        """Get the status of the connection with the robot server."""
        if self._grpc_connected:
            return "connected"
        else:
            return "disconnected"

    @_grpc_status.setter
    def _grpc_status(self, status: str) -> None:
        """Set the status of the connection with the robot server."""
        if status == "connected":
            self._grpc_connected = True
        elif status == "disconnected":
            self._grpc_connected = False
        else:
            raise ValueError("_grpc_status can only be set to 'connected' or 'disconnected'")

    @property
    def cameras(self) -> Optional[CameraManager]:
        """Get Reachy's cameras."""
        if not self._grpc_connected:
            self._logger.error("Cannot get cameras, not connected to Reachy")
            return None
        return self._cameras

    def _get_info(self) -> None:
        """Get main description of the robot.

        First connection to the robot. Information get:
        - robot's parts
        - robot's sofware and hardware version
        - robot's serial number
        """
        self._stub = reachy_pb2_grpc.ReachyServiceStub(self._grpc_channel)
        try:
            self._robot = self._stub.GetReachy(Empty())
        except _InactiveRpcError:
            raise ConnectionError()

        self._info = ReachyInfo(self._robot)
        self._grpc_connected = True

    def _setup_audio(self) -> None:
        """Internal function to set up the audio server."""
        try:
            self.audio = Audio(self._host, self._audio_port)
        except Exception:
            self._logger.error("Failed to connect to audio server. ReachySDK.audio will not be available.")

    def _setup_video(self) -> Optional[CameraManager]:
        try:
            return CameraManager(self._host, self._video_port)

        except Exception as e:
            self._logger.error(f"Failed to connect to video server with error: {e}.\nReachySDK.video will not be available.")
            return None

    def _setup_part_r_arm(self, initial_state: ReachyState) -> None:
        if not self.info:
            self._logger.warning("Reachy is not connected")
            return None

        if self._robot.HasField("r_arm"):
            if initial_state.r_arm_state.activated:
                r_arm = Arm(self._robot.r_arm, initial_state.r_arm_state, self._grpc_channel, self._goto_stub)
                self._r_arm = r_arm
                self.info._enabled_parts["r_arm"] = self._r_arm
                if self._robot.HasField("r_hand"):
                    self._r_arm._init_hand(self._robot.r_hand, initial_state.r_hand_state)
            else:
                self.info._disabled_parts.append("r_arm")

    def _setup_part_l_arm(self, initial_state: ReachyState) -> None:
        if not self.info:
            self._logger.warning("Reachy is not connected")
            return None

        if self._robot.HasField("l_arm"):
            if initial_state.l_arm_state.activated:
                l_arm = Arm(self._robot.l_arm, initial_state.l_arm_state, self._grpc_channel, self._goto_stub)
                self._l_arm = l_arm
                self.info._enabled_parts["l_arm"] = self._l_arm
                if self._robot.HasField("l_hand"):
                    self._l_arm._init_hand(self._robot.l_hand, initial_state.l_hand_state)
            else:
                self.info._disabled_parts.append("l_arm")

    def _setup_part_mobile_base(self, initial_state: ReachyState) -> None:
        if not self.info:
            self._logger.warning("Reachy is not connected")
            return None

        if self._robot.HasField("mobile_base"):
            self._mobile_base = MobileBase(self._robot.head, initial_state.mobile_base_state, self._grpc_channel)
            self.info._set_mobile_base(self._mobile_base)

    def _setup_part_head(self, initial_state: ReachyState) -> None:
        if not self.info:
            self._logger.warning("Reachy is not connected")
            return None

        if self._robot.HasField("head"):
            if initial_state.head_state.activated:
                head = Head(self._robot.head, initial_state.head_state, self._grpc_channel, self._goto_stub)
                self._head = head
                self.info._enabled_parts["head"] = self._head
            else:
                self.info._disabled_parts.append("head")

    def _setup_parts(self) -> None:
        """Setup all parts of the robot.

        Get the state of each part of the robot, create an instance for each of them and add
        it to the ReachySDK instance.
        """
        setup_stub = reachy_pb2_grpc.ReachyServiceStub(self._grpc_channel)
        self._goto_stub = GoToServiceStub(self._grpc_channel)
        initial_state = setup_stub.GetReachyState(self._robot.id)

        self._setup_part_r_arm(initial_state)
        self._setup_part_l_arm(initial_state)
        self._setup_part_head(initial_state)
        self._setup_part_mobile_base(initial_state)

    def _start_sync_in_bg(self) -> None:
        """Start the synchronization asyncio tasks with the robot in background."""
        channel = grpc.insecure_channel(f"{self._host}:{self._sdk_port}")
        reachy_stub = reachy_pb2_grpc.ReachyServiceStub(channel)
        self._get_stream_update_loop(reachy_stub, freq=100)

    def _get_stream_update_loop(self, reachy_stub: reachy_pb2_grpc.ReachyServiceStub, freq: float) -> None:
        """Update the state of the robot at a given frequency."""
        stream_req = reachy_pb2.ReachyStreamStateRequest(id=self._robot.id, publish_frequency=freq)
        try:
            for state_update in reachy_stub.StreamReachyState(stream_req):
                if self._l_arm is not None:
                    self._l_arm._update_with(state_update.l_arm_state)
                    if self._l_arm.gripper is not None:
                        self._l_arm.gripper._update_with(state_update.l_hand_state)
                if self._r_arm is not None:
                    self._r_arm._update_with(state_update.r_arm_state)
                    if self._r_arm.gripper is not None:
                        self._r_arm.gripper._update_with(state_update.r_hand_state)
                if self._head is not None:
                    self._head._update_with(state_update.head_state)
                if self._mobile_base is not None:
                    self._mobile_base._update_with(state_update.mobile_base_state)
        except grpc._channel._MultiThreadedRendezvous:
            self._grpc_connected = False
            raise ConnectionError(f"Connection with Reachy ip:{self._host} lost, check the sdk server status.")

    def _audit(self) -> None:
        while self._grpc_connected:
            audit_status = self._stub.Audit(self._robot.id)
            if self._l_arm is not None and audit_status.HasField("l_arm_status"):
                self._l_arm._update_audit_status(audit_status.l_arm_status)
                if self._l_arm.gripper is not None and audit_status.HasField("l_hand_status"):
                    self._l_arm.gripper._update_audit_status(audit_status.l_hand_status)
            if self._r_arm is not None and audit_status.HasField("r_arm_status"):
                self._r_arm._update_audit_status(audit_status.r_arm_status)
                if self._r_arm.gripper is not None and audit_status.HasField("r_hand_status"):
                    self._r_arm.gripper._update_audit_status(audit_status.r_hand_status)
            if self._head is not None and audit_status.HasField("head_status"):
                self._head._update_audit_status(audit_status.head_status)
            if self._mobile_base is not None and audit_status.HasField("mobile_base_status"):
                self._mobile_base._update_audit_status(audit_status.mobile_base_status)
            time.sleep(1)

    @property
    def audit(self) -> Dict[str, Dict[str, str]]:
        audit_dict: Dict[str, Dict[str, str]] = {}
        if not self._grpc_connected or not self.info:
            self._logger.warning("Reachy is not connected!")
        if self.info is not None:
            for part in self.info._enabled_parts.values():
                audit_dict[part._part_id.name] = part.audit
        return audit_dict

    def turn_on(self) -> bool:
        """Turn all motors of enabled parts on.

        All enabled parts' motors will then be stiff.
        """
        if not self._grpc_connected or not self.info:
            self._logger.warning("Cannot turn on Reachy, not connected.")
            return False
        for part in self.info._enabled_parts.values():
            part._turn_on()
        if self._mobile_base is not None:
            self._mobile_base._turn_on()
        time.sleep(0.5)

        return True

    def turn_off(self) -> bool:
        """Turn all motors of enabled parts off.

        All enabled parts' motors will then be compliant.
        """
        if not self._grpc_connected or not self.info:
            self._logger.warning("Cannot turn off Reachy, not connected.")
            return False
        for part in self.info._enabled_parts.values():
            part._turn_off()
        if self._mobile_base is not None:
            self._mobile_base._turn_off()
        time.sleep(0.5)

        return True

    def turn_off_smoothly(self, duration: float = 2) -> bool:
        """Turn all motors of enabled parts off.

        All enabled parts' motors will then be compliant.
        """
        if not self._grpc_connected or not self.info:
            self._logger.warning("Cannot turn off Reachy, not connected.")
            return False
        if hasattr(self, "_mobile_base") and self._mobile_base is not None:
            self._mobile_base._turn_off()
        for part in self.info._enabled_parts.values():
            if "arm" in part._part_id.name:
                part.set_torque_limits(20)
            else:
                part._turn_off()
        time.sleep(duration)
        for part in self.info._enabled_parts.values():
            if "arm" in part._part_id.name:
                part._turn_off()
                part.set_torque_limits(100)
        time.sleep(0.5)
        return True

    def is_on(self) -> bool:
        """Return True if all actuators of the arm are stiff"""
        if not self.info:
            self._logger.warning("Reachy is not connected!")
            return False

        for part in self.info._enabled_parts.values():
            if not part.is_on():
                return False
        if self._mobile_base is not None and self._mobile_base.is_off():
            return False
        return True

    def is_off(self) -> bool:
        """Return True if all actuators of the arm are stiff"""

        if not self.info:
            self._logger.warning("Reachy is not connected!")
            return True

        for part in self.info._enabled_parts.values():
            if part.is_on():
                return False
        if self._mobile_base is not None and self._mobile_base.is_on():
            return False
        return True

    def send_goal_positions(self) -> None:
        if not self.info:
            self._logger.warning("Reachy is not connected!")
            return

        for part in self.info._enabled_parts.values():
            if issubclass(type(part), JointsBasedPart):
                part.send_goal_positions()

    def set_pose(
        self,
        common_pose: str = "default",
        wait: bool = False,
        wait_for_moves_end: bool = True,
        duration: float = 2,
        interpolation_mode: str = "minimum_jerk",
    ) -> GoToHomeId:
        """Send all joints to standard positions in specified duration.

        common_pose can be 'default', arms being straight, or 'elbow_90'.
        Setting wait_for_goto_end to False will cancel all gotos on all parts and immediately send the commands.
        Otherwise, the commands will be sent to a part when all gotos of its queue has been played.
        """
        if common_pose not in ["default", "elbow_90"]:
            raise ValueError(f"common_pose {interpolation_mode} not supported! Should be 'default' or 'elbow_90'")
        head_id = None
        r_arm_id = None
        l_arm_id = None
        if not wait_for_moves_end:
            self.cancel_all_moves()
        if self.head is not None:
            is_last_commmand = self.r_arm is None and self.l_arm is None
            wait_head = wait and is_last_commmand
            head_id = self.head.set_pose(
                duration=duration, wait=wait_head, wait_for_moves_end=wait_for_moves_end, interpolation_mode=interpolation_mode
            )
        if self.r_arm is not None:
            is_last_commmand = self.l_arm is None
            wait_r_arm = wait and is_last_commmand
            r_arm_id = self.r_arm.set_pose(
                common_pose,
                duration=duration,
                wait=wait_r_arm,
                wait_for_moves_end=wait_for_moves_end,
                interpolation_mode=interpolation_mode,
            )
        if self.l_arm is not None:
            l_arm_id = self.l_arm.set_pose(
                common_pose,
                duration=duration,
                wait=wait,
                wait_for_moves_end=wait_for_moves_end,
                interpolation_mode=interpolation_mode,
            )
        ids = GoToHomeId(
            head=head_id,
            r_arm=r_arm_id,
            l_arm=l_arm_id,
        )
        return ids

<<<<<<< HEAD
    def is_move_finished(self, goto_id: GoToId) -> bool:
        """Return True if goto has been played or has been cancelled, False otherwise."""
=======
    def reset_default_limits(self) -> None:
        """Set back speed and torque limits of all parts to maximum value (100)."""
        if not self.info:
            self._logger.warning("Reachy is not connected!")
            return

        for part in self.info._enabled_parts.values():
            if issubclass(type(part), JointsBasedPart):
                part.set_speed_limits(100)
                part.set_torque_limits(100)
        time.sleep(0.5)

    def is_move_finished(self, id: GoToId) -> bool:
        """Return True if goto has been played and has been cancelled, False otherwise."""
>>>>>>> 1c21c732
        if not self._grpc_connected:
            self._logger.warning("Reachy is not connected!")
            return False
        if not isinstance(goto_id, GoToId):
            raise TypeError(f"goto_id must be a GoToId, got {type(goto_id).__name__}")
        if goto_id.id == -1:
            self._logger.error("is_move_finished() asked for unvalid movement. Move not played.")
            return True
        state = self._get_move_state(goto_id)
        result = bool(
            state.goal_status == GoalStatus.STATUS_ABORTED
            or state.goal_status == GoalStatus.STATUS_CANCELED
            or state.goal_status == GoalStatus.STATUS_SUCCEEDED
        )
        return result

    def is_move_playing(self, goto_id: GoToId) -> bool:
        """Return True if goto is currently playing, False otherwise."""
        if not self._grpc_connected:
            self._logger.warning("Reachy is not connected!")
            return False
        if not isinstance(goto_id, GoToId):
            raise TypeError(f"goto_id must be a GoToId, got {type(goto_id).__name__}")
        if goto_id.id == -1:
            self._logger.error("is_move_playing() asked for unvalid movement. Move not played.")
            return False
        state = self._get_move_state(goto_id)
        return bool(state.goal_status == GoalStatus.STATUS_EXECUTING)

    def cancel_all_moves(self) -> GoToAck:
        """Cancel all the goto tasks."""
        if not self._grpc_connected:
            self._logger.warning("Reachy is not connected!")
            return None
        response = self._goto_stub.CancelAllGoTo(Empty())
        return response

    def _get_move_state(self, goto_id: GoToId) -> GoToGoalStatus:
        """Return the current state of a goto, given its id."""
        response = self._goto_stub.GetGoToState(goto_id)
        return response

    def cancel_move_by_id(self, goto_id: GoToId) -> GoToAck:
        """Ask the cancellation of a single goto on the arm, given its id"""
        if not self._grpc_connected:
            self._logger.warning("Reachy is not connected!")
            return None
        if not isinstance(goto_id, GoToId):
            raise TypeError(f"goto_id must be a GoToId, got {type(goto_id).__name__}")
        if goto_id.id == -1:
            self._logger.error("cancel_move_by_id() asked for unvalid movement. Move not played.")
            return GoToAck(ack=True)
        response = self._goto_stub.CancelGoTo(goto_id)
        return response

    def get_move_joints_request(self, goto_id: GoToId) -> Optional[SimplifiedRequest]:
        """Returns the part affected, the joints goal positions, duration and mode of the corresponding GoToId

        Part can be either 'r_arm', 'l_arm' or 'head'
        Goal_position is returned as a list in degrees
        """
        if not self._grpc_connected:
            self._logger.warning("Reachy is not connected!")
            return None
        if not isinstance(goto_id, GoToId):
            raise TypeError(f"goto_id must be a GoToId, got {type(goto_id).__name__}")
        if goto_id.id == -1:
            raise ValueError("No answer was found for given move, goto_id is -1")

        response = self._goto_stub.GetGoToRequest(goto_id)
        if response.joints_goal.HasField("arm_joint_goal"):
            part = response.joints_goal.arm_joint_goal.id.name
            mode = get_interpolation_mode(response.interpolation_mode.interpolation_type)
            goal_positions = arm_position_to_list(response.joints_goal.arm_joint_goal.joints_goal, degrees=True)
            duration = response.joints_goal.arm_joint_goal.duration.value
        elif response.joints_goal.HasField("neck_joint_goal"):
            part = response.joints_goal.neck_joint_goal.id.name
            mode = get_interpolation_mode(response.interpolation_mode.interpolation_type)
            goal_positions = ext_euler_angles_to_list(
                response.joints_goal.neck_joint_goal.joints_goal.rotation.rpy, degrees=True
            )
            duration = response.joints_goal.neck_joint_goal.duration.value

        request = SimplifiedRequest(
            part=part,
            goal_positions=goal_positions,
            duration=duration,
            mode=mode,
        )
        return request<|MERGE_RESOLUTION|>--- conflicted
+++ resolved
@@ -561,10 +561,6 @@
         )
         return ids
 
-<<<<<<< HEAD
-    def is_move_finished(self, goto_id: GoToId) -> bool:
-        """Return True if goto has been played or has been cancelled, False otherwise."""
-=======
     def reset_default_limits(self) -> None:
         """Set back speed and torque limits of all parts to maximum value (100)."""
         if not self.info:
@@ -577,9 +573,8 @@
                 part.set_torque_limits(100)
         time.sleep(0.5)
 
-    def is_move_finished(self, id: GoToId) -> bool:
+    def is_move_finished(self, goto_id: GoToId) -> bool:
         """Return True if goto has been played and has been cancelled, False otherwise."""
->>>>>>> 1c21c732
         if not self._grpc_connected:
             self._logger.warning("Reachy is not connected!")
             return False
