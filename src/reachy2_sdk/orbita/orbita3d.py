--- conflicted
+++ resolved
@@ -121,54 +121,5 @@
                 )
             ]
         )
-<<<<<<< HEAD
         self._outgoing_goal_positions = {}
-        self._stub.SendCommand(command)
-
-    def _update_with(self, new_state: Orbita3dState) -> None:  # noqa: C901
-        """Update the orbita with a newly received (partial) state received from the gRPC server."""
-        state: Dict[str, Dict[str, FloatValue]] = {}
-
-        for field, value in new_state.ListFields():
-            if field.name == "compliant":
-                self._compliant = value.value
-                state["motor_1"][field.name] = value
-                state["motor_2"][field.name] = value
-                state["motor_3"][field.name] = value
-            else:
-                if isinstance(value, Rotation3d):
-                    for joint in ["roll", "pitch", "yaw"]:
-                        if joint not in state:
-                            state[joint] = {}
-                        state[joint][field.name] = getattr(value.rpy, joint)
-                if isinstance(value, Float3d | PID3d):
-                    for motor, val in value.ListFields():
-                        if motor.name not in state:
-                            state[motor.name] = {}
-                        state[motor.name][field.name] = val
-                if isinstance(value, Vector3d):
-                    for axis, val in value.ListFields():
-                        if axis.name not in state:
-                            state[axis.name] = {}
-                        state[axis.name][field.name] = val
-
-        for name, motor in self._motors.items():
-            motor._update_with(state[name])
-
-        for name, axis in self._axis.items():
-            axis._update_with(state[name])
-
-        for name, joints in self._joints.items():
-            joints._update_with(state[name])
-=======
-
-    def _pop_command(self) -> Orbita3dCommand:
-        """Create a gRPC command from the registers that need to be synced."""
-        values = self._make_command()
-
-        command = Orbita3dCommand(**values)
-
-        self._reset_registers()
-
-        return command
->>>>>>> 774fd1bb
+        self._stub.SendCommand(command)