--- conflicted
+++ resolved
@@ -57,11 +57,8 @@
         self._joints: Dict[str, Any] = {}
         self._axis_name_by_joint: Dict[Any, str] = {}
         self._motors: Dict[str, OrbitaMotor] = {}
-<<<<<<< HEAD
         self._outgoing_goal_positions: Dict[str, float] = {}
-=======
         self._axis: Dict[str, OrbitaAxis] = {}
->>>>>>> 774fd1bb
 
     @abstractmethod
     def _create_dict_state(self, initial_state: Orbita2dState | Orbita3dState) -> Dict[str, Dict[str, FloatValue]]:
@@ -146,43 +143,8 @@
         self._outgoing_goal_positions[axis] = goal_position
 
     @abstractmethod
-<<<<<<< HEAD
     def send_goal_positions(self) -> None:
         pass
-=======
-    def _build_grpc_cmd_msg_actuator(self, field: str) -> Float2d | Float3d:
-        pass
-
-    @abstractmethod
-    def _build_grpc_cmd_msg(self, field: str) -> Pose2d | PID2d | Float2d | Float3d:
-        pass
-
-    def _make_command(self) -> Dict[str, Any]:
-        """Create a gRPC command from the registers that need to be synced."""
-        values = {
-            "id": ComponentId(id=self._id),
-        }
-
-        set_reg_to_update = set(self._register_needing_sync)
-        for reg in set_reg_to_update:
-            if reg == "compliant":
-                values["compliant"] = BoolValue(value=self._state["compliant"])
-            else:
-                values[reg] = self._build_grpc_cmd_msg_actuator(reg)
-
-        set_reg_to_update = set()
-        for obj in list(self._joints.values()) + list(self._motors.values()):
-            set_reg_to_update = set_reg_to_update.union(set(obj._register_needing_sync))
-        for reg in set_reg_to_update:
-            values[reg] = self._build_grpc_cmd_msg(reg)
-
-        return values
-
-    def _reset_registers(self) -> None:
-        self._register_needing_sync.clear()
-        for obj in list(self._motors.values()):
-            obj._register_needing_sync.clear()
-        self._need_sync.clear()
 
     def _update_with(self, new_state: Orbita2dState | Orbita3dState) -> None:
         state: Dict[str, Dict[str, FloatValue]] = self._create_dict_state(new_state)
@@ -194,5 +156,4 @@
             axis._update_with(state[name])
 
         for name, joints in self._joints.items():
-            joints._update_with(state[name])
->>>>>>> 774fd1bb
+            joints._update_with(state[name])