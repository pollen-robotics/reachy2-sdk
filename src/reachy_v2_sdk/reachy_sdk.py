--- conflicted
+++ resolved
@@ -11,16 +11,10 @@
 import atexit
 
 import threading
-<<<<<<< HEAD
 
 import time
 
-# from typing import List
-=======
-
-# import time
 from typing import List
->>>>>>> 11f722d9
 from logging import getLogger
 
 import grpc
@@ -31,14 +25,11 @@
 from google.protobuf.empty_pb2 import Empty
 
 from reachy_sdk_api_v2 import reachy_pb2, reachy_pb2_grpc
-<<<<<<< HEAD
 from reachy_sdk_api_v2.orbita2d_pb2 import Orbita2DsCommand
 from reachy_sdk_api_v2.orbita3d_pb2 import Orbita3DsCommand
 from reachy_sdk_api_v2.component_pb2 import ComponentId
 from reachy_sdk_api_v2.orbita2d_pb2_grpc import Orbita2DServiceStub
 from reachy_sdk_api_v2.orbita3d_pb2_grpc import Orbita3DServiceStub
-=======
->>>>>>> 11f722d9
 
 # from reachy_v2_sdk_api import config_pb2_grpc
 from .reachy import ReachyInfo, get_config
@@ -107,13 +98,6 @@
         initial_state = setup_stub.GetReachyState(self._robot.id)
 
         if self._robot.HasField("r_arm"):
-<<<<<<< HEAD
-            self.r_arm = Arm(self._robot.r_arm, initial_state.r_arm_state, self._grpc_channel)
-            self._available_parts.append(self.r_arm)
-            # if self._robot.HasField("r_hand"):
-            #     right_hand = Hand(self._grpc_channel, self._robot.r_hand)
-            #     setattr(self.r_arm, "gripper", right_hand)
-=======
             if initial_state.r_arm_state.activated:
                 r_arm = Arm(self._robot.r_arm, initial_state.r_arm_state, self._grpc_channel)
                 setattr(self, "r_arm", r_arm)
@@ -123,7 +107,6 @@
                 #     setattr(self.r_arm, "gripper", right_hand)
             else:
                 self._disabled_parts.append("r_arm")
->>>>>>> 11f722d9
 
         # if self._robot.HasField("l_arm"):
         #     self.l_arm = Arm(self._grpc_channel, self._robot.l_arm)
@@ -135,22 +118,21 @@
         #         left_hand = Hand(self._grpc_channel, self._robot.l_hand)
         #         setattr(self.l_arm, "gripper", left_hand)
 
-        if self._robot.HasField("head"):
-            if initial_state.head_state.activated:
-                head = Head(self._robot.head, initial_state.head_state, self._grpc_channel)
-                setattr(self, "head", head)
-                self._enabled_parts["head"] = getattr(self, "head")
-            else:
-                self._disabled_parts.append("head")
+        # if self._robot.HasField("head"):
+        #     if initial_state.head_state.activated:
+        #         head = Head(self._robot.head, initial_state.head_state, self._grpc_channel)
+        #         setattr(self, "head", head)
+        #         self._enabled_parts["head"] = getattr(self, "head")
+        #     else:
+        #         self._disabled_parts.append("head")
 
         # if self._robot.HasField("mobile_base"):
         #     pass
 
-<<<<<<< HEAD
     async def _poll_waiting_2dcommands(self):
         tasks = []
 
-        for part in self._available_parts:
+        for part in self._enabled_parts.values():
             for actuator, act_type in part._actuators.items():
                 if act_type == "orbita2d":
                     tasks.append(asyncio.create_task(actuator._need_sync.wait(), name=f"Task for {actuator.name}"))
@@ -162,7 +144,7 @@
 
         commands = []
 
-        for part in self._available_parts:
+        for part in self._enabled_parts.values():
             for actuator, act_type in part._actuators.items():
                 if act_type == "orbita2d" and actuator._need_sync.is_set():
                     commands.append(actuator._pop_command())
@@ -172,7 +154,7 @@
     async def _poll_waiting_3dcommands(self):
         tasks = []
 
-        for part in self._available_parts:
+        for part in self._enabled_parts.values():
             for actuator, act_type in part._actuators.items():
                 if act_type == "orbita3d":
                     tasks.append(asyncio.create_task(actuator._need_sync.wait(), name=f"Task for {actuator.name}"))
@@ -184,7 +166,7 @@
 
         commands = []
 
-        for part in self._available_parts:
+        for part in self._enabled_parts.values():
             for actuator, act_type in part._actuators.items():
                 if act_type == "orbita3d" and actuator._need_sync.is_set():
                     commands.append(actuator._pop_command())
@@ -216,33 +198,16 @@
             self._stream_orbita3d_commands_loop(orbita3d_stub, freq=100),
             self._get_stream_update_loop(reachy_stub, freq=100),
         )
-=======
-    def _start_sync_in_bg(self) -> None:
-        loop = asyncio.new_event_loop()
-        loop.run_until_complete(self._sync_loop())
-
-    async def _sync_loop(self) -> None:
-        async_channel = grpc.aio.insecure_channel(f"{self._host}:{self._sdk_port}")
-        reachy_stub = reachy_pb2_grpc.ReachyServiceStub(async_channel)
-
-        await self._get_stream_update_loop(reachy_stub, freq=100)
->>>>>>> 11f722d9
 
     async def _get_stream_update_loop(self, reachy_stub: reachy_pb2_grpc.ReachyServiceStub, freq: float) -> None:
         stream_req = reachy_pb2.ReachyStreamStateRequest(id=self._robot.id, publish_frequency=freq)
         async for state_update in reachy_stub.StreamReachyState(stream_req):
-<<<<<<< HEAD
             # if hasattr(self, "l_arm"):
             #     self.l_arm._update_with(state_update.l_arm_state)
-=======
-            if hasattr(self, "l_arm"):
-                self.l_arm._update_with(state_update.l_arm_state)
->>>>>>> 11f722d9
                 # if (hasattr(self.l_arm, 'l_hand')):
                 #     self.l_arm.gripper._update_with(state_update.l_hand_state)
             if hasattr(self, "r_arm"):
                 self.r_arm._update_with(state_update.r_arm_state)
-<<<<<<< HEAD
             #     if hasattr(self, "r_hand"):
             #         self.r_arm.gripper._update_with(state_update.r_hand_state)
             # if hasattr(self, "head"):
@@ -285,13 +250,6 @@
                 last_pub = time.time()
 
         await orbita3d_stub.StreamCommand(command_poll_3d())
-=======
-                if hasattr(self, "r_hand"):
-                    self.r_arm.gripper._update_with(state_update.r_hand_state)
-            if hasattr(self, "head"):
-                self.head._update_with(state_update.head_state)
-            # if (hasattr(self, 'mobile_base')):
-            # self.mobile_base._update_with(state_update.mobile_base_state)
 
     def turn_on(self) -> None:
         for part in self._enabled_parts.values():
@@ -300,7 +258,6 @@
     def turn_off(self) -> None:
         for part in self._enabled_parts.values():
             part.turn_off()
->>>>>>> 11f722d9
 
 
 def flush_communication() -> None:
