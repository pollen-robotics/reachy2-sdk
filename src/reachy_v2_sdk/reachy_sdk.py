"""ReachySDK package.

This package provides remote access (via socket) to a Reachy robot.
It automatically handles the synchronization with the robot.
In particular, you can easily get an always up-to-date robot state (joint positions, sensors value).
You can also send joint commands, compute forward or inverse kinematics.

"""

import asyncio
import atexit
import threading
import time
from logging import getLogger
from typing import Any, Dict, List

import grpc
from google.protobuf.empty_pb2 import Empty
from grpc._channel import _InactiveRpcError
from reachy_sdk_api_v2 import reachy_pb2, reachy_pb2_grpc
from reachy_sdk_api_v2.orbita2d_pb2 import Orbita2DsCommand
<<<<<<< HEAD
=======

>>>>>>> ba3cc9e5
# from reachy_sdk_api_v2.dynamixel_motor_pb2 import DynamixelMotorsCommand
from reachy_sdk_api_v2.orbita2d_pb2_grpc import Orbita2DServiceStub
from reachy_sdk_api_v2.orbita3d_pb2 import Orbita3DsCommand
from reachy_sdk_api_v2.orbita3d_pb2_grpc import Orbita3DServiceStub

from .arm import Arm
<<<<<<< HEAD
=======
from .audio import Audio
>>>>>>> ba3cc9e5
from .head import Head
from .orbita2d import Orbita2d
from .orbita3d import Orbita3d
from .reachy import ReachyInfo, get_config

# from reachy_sdk_api_v2.dynamixel_motor_pb2_grpc import DynamixelMotorServiceStub

<<<<<<< HEAD


=======
>>>>>>> ba3cc9e5

# from .dynamixel_motor import DynamixelMotor


def singleton(cls: Any, *args: Any, **kw: Any) -> Any:
    """singleton decorator enables the creation of a single instance of a class.

    Used to check only one connection to ReachySDK is open.
    Raise ConnectionError if several a user attempts several connections.
    """
    instances = {}

    def _singleton(*args: Any, **kw: Any) -> Any:
        if cls not in instances:
            instances[cls] = cls(*args, **kw)
        else:
            raise ConnectionError("Cannot open 2 robot connections in the same kernel.")
        return instances[cls]

    return _singleton


@singleton
class ReachySDK:
    """The ReachySDK class handles the connection with your robot.
    Only one instance of this class can be created in a session.

    # It holds:
    # - all joints (can be accessed directly via their name or via the joints list).
    # - all force sensors (can be accessed directly via their name or via the force_sensors list).
    # - all fans (can be accessed directly via their name or via the fans list).

    The synchronisation with the robot is automatically launched at instanciation and is handled in background automatically.
    """

    def __init__(
        self,
        host: str,
        sdk_port: int = 50051,
        audio_port: int = 50063,
    ) -> None:
        """Set up the connection with the robot."""
        self._logger = getLogger()
        self._host = host
        self._sdk_port = sdk_port
        self._audio_port = audio_port

        self._grpc_connected = False
        self.connect()

    def connect(self) -> None:
        if self._grpc_status == "connected":
            print("Already connected to Reachy.")
            return

        self._grpc_channel = grpc.insecure_channel(f"{self._host}:{self._sdk_port}")

        self._enabled_parts: Dict[str, Any] = {}
        self._disabled_parts: List[str] = []

        self._stop_flag = threading.Event()
        self._ready = threading.Event()
        self._pushed_2dcommand = threading.Event()
        self._pushed_3dcommand = threading.Event()
        # self._pushed_dmcommand = threading.Event()

        try:
            self._get_info()
        except ConnectionError:
            print(
                f"Could not connect to Reachy with on IP address {self._host}, check that the sdk server \
is running and that the IP is correct."
            )
            self._grpc_status = "disconnected"
            return

        self._setup_parts()
        self._setup_audio()

        self._sync_thread = threading.Thread(target=self._start_sync_in_bg)
        self._sync_thread.daemon = True
        self._sync_thread.start()

        self._grpc_status = "connected"
        _open_connection.append(self)
        print("Connected to Reachy.")

    def disconnect(self) -> None:
        if self._grpc_status == "disconnected":
            print("Already disconnected from Reachy.")
            return

        for part in self._enabled_parts.values():
            for actuator in part._actuators.values():
                actuator._need_sync.clear()

        self._stop_flag.set()
        time.sleep(0.1)
        self._grpc_status = "disconnected"

        self._grpc_channel.close()
        attributs = [attr for attr in dir(self) if not attr.startswith("_")]
        for attr in attributs:
            if attr not in [
                "grpc_status",
                "connect",
                "disconnect",
                "turn_on",
                "turn_off",
                "enabled_parts",
                "disabled_parts",
            ]:
                delattr(self, attr)

        for task in asyncio.all_tasks(loop=self._loop):
            task.cancel()

        print("Disconnected from Reachy.")

    def __repr__(self) -> str:
        """Clean representation of a Reachy."""
        s = "\n\t".join([part_name + ": " + str(part) for part_name, part in self._enabled_parts.items()])
        return f"""<Reachy host="{self._host}"\n grpc_status={self.grpc_status} \n enabled_parts=\n\t{
            s
        }\n\tdisabled_parts={self._disabled_parts}\n>"""

    @property
    def enabled_parts(self) -> List[str]:
        """Get existing parts of the robot the user can effectively control."""
        if self._grpc_status == "disconnected":
            print("Cannot get enabled parts, not connected to Reachy.")
            return []
        return list(self._enabled_parts.keys())

    @property
    def disabled_parts(self) -> List[str]:
        """Get existing parts of the robot that cannot be controlled by the user"""
        if self._grpc_status == "disconnected":
            print("Cannot get disabled parts, not connected to Reachy.")
            return []
        return self._disabled_parts

    @property
    def grpc_status(self) -> str:
        """Get the status of the connection with the robot server.

        Can be either 'connected' or 'disconnected'.
        """
        return self._grpc_status

    @property
    def _grpc_status(self) -> str:
        """Get the status of the connection with the robot server."""
        if self._grpc_connected:
            return "connected"
        else:
            return "disconnected"

    @_grpc_status.setter
    def _grpc_status(self, status: str) -> None:
        """Set the status of the connection with the robot server."""
        if status == "connected":
            self._grpc_connected = True
        elif status == "disconnected":
            self._grpc_connected = False
        else:
            raise ValueError("_grpc_status can only be set to 'connected' or 'disconnected'")

    def _get_info(self) -> None:
        """Get main description of the robot.

        First connection to the robot. Information get:
        - robot's parts
        - robot's sofware and hardware version
        - robot's serial number
        """
        config_stub = reachy_pb2_grpc.ReachyServiceStub(self._grpc_channel)
        try:
            self._robot = config_stub.GetReachy(Empty())
        except _InactiveRpcError:
            raise ConnectionError()

        self.info = ReachyInfo(self._host, self._robot.info)
        self.config = get_config(self._robot)
        self._grpc_status = "connected"

    def _setup_audio(self) -> None:
        try:
            self.audio = Audio(self._host, self._audio_port)
        except Exception:
            print("Failed to connect to audio server. ReachySDK.audio will not be available.")

    def _setup_parts(self) -> None:
        """Setup all parts of the robot.

        Get the state of each part of the robot, create an instance for each of them and add
        it to the ReachySDK instance.
        """
        setup_stub = reachy_pb2_grpc.ReachyServiceStub(self._grpc_channel)
        initial_state = setup_stub.GetReachyState(self._robot.id)

        if self._robot.HasField("r_arm"):
            if initial_state.r_arm_state.activated:
                r_arm = Arm(self._robot.r_arm, initial_state.r_arm_state, self._grpc_channel)
                setattr(self, "r_arm", r_arm)
                self._enabled_parts["r_arm"] = getattr(self, "r_arm")
                # if self._robot.HasField("r_hand"):
                #     right_hand = Hand(self._grpc_channel, self._robot.r_hand)
                #     setattr(self.r_arm, "gripper", right_hand)
            else:
                self._disabled_parts.append("r_arm")

        if self._robot.HasField("l_arm"):
            if initial_state.l_arm_state.activated:
                l_arm = Arm(self._robot.l_arm, initial_state.l_arm_state, self._grpc_channel)
                setattr(self, "l_arm", l_arm)
                self._enabled_parts["l_arm"] = getattr(self, "l_arm")
            else:
                self._disabled_parts.append("l_arm")

        if self._robot.HasField("head"):
            if initial_state.head_state.activated:
                head = Head(self._robot.head, initial_state.head_state, self._grpc_channel)
                setattr(self, "head", head)
                self._enabled_parts["head"] = getattr(self, "head")
            else:
                self._disabled_parts.append("head")

        # if self._robot.HasField("mobile_base"):
        #     pass

    async def _wait_for_stop(self) -> None:
        while not self._stop_flag.is_set():
            await asyncio.sleep(0.1)
        raise ConnectionError("Connection with Reachy lost, check the sdk server status.")

    async def _poll_waiting_2dcommands(self) -> Orbita2DsCommand:
        """Poll registers to update for Orbita2d actuators of the robot."""
        tasks = []

        for part in self._enabled_parts.values():
            for actuator in part._actuators.values():
                if isinstance(actuator, Orbita2d):
                    # tasks.append(asyncio.create_task(actuator._need_sync.wait(), name=f"Task for {actuator.name}"))
                    tasks.append(asyncio.create_task(actuator._need_sync.wait()))

        if len(tasks) > 0:
            await asyncio.wait(
                tasks,
                return_when=asyncio.FIRST_COMPLETED,
            )
            commands = []

            for part in self._enabled_parts.values():
                for actuator in part._actuators.values():
                    if isinstance(actuator, Orbita2d) and actuator._need_sync.is_set():
                        commands.append(actuator._pop_command())

            return Orbita2DsCommand(cmd=commands)

        else:
            pass

    async def _poll_waiting_3dcommands(self) -> Orbita3DsCommand:
        """Poll registers to update for Orbita3d actuators of the robot."""
        tasks = []

        for part in self._enabled_parts.values():
            for actuator in part._actuators.values():
                if isinstance(actuator, Orbita3d):
                    tasks.append(asyncio.create_task(actuator._need_sync.wait()))
                    # tasks.append(asyncio.create_task(actuator._need_sync.wait(), name=f"Task for {actuator.name}"))

        if len(tasks) > 0:
            await asyncio.wait(
                tasks,
                return_when=asyncio.FIRST_COMPLETED,
            )

            commands = []

            for part in self._enabled_parts.values():
                for actuator in part._actuators.values():
                    if isinstance(actuator, Orbita3d) and actuator._need_sync.is_set():
                        commands.append(actuator._pop_command())

            return Orbita3DsCommand(cmd=commands)

        else:
            pass

    # async def _poll_waiting_dmcommands(self) -> DynamixelMotorsCommand:
    #     tasks = []

    #     for part in self._enabled_parts.values():
    #         for actuator in part._actuators.values():
    #             if isinstance(actuator, DynamixelMotor):
    #                 tasks.append(asyncio.create_task(actuator._need_sync.wait(), name=f"Task for {actuator.name}"))

    #     if len(tasks) > 0:
    #         await asyncio.wait(
    #             tasks,
    #             return_when=asyncio.FIRST_COMPLETED,
    #         )

    #         commands = []

    #         for part in self._enabled_parts.values():
    #             for actuator in part._actuators.values():
    #                 if isinstance(actuator, DynamixelMotor) and actuator._need_sync.is_set():
    #                     commands.append(actuator._pop_command())

    #         return DynamixelMotorsCommand(cmd=commands)

    #     else:
    #         pass

    def _start_sync_in_bg(self) -> None:
        """Start the synchronization asyncio tasks with the robot in background."""
        self._loop = asyncio.new_event_loop()
        asyncio.set_event_loop(self._loop)

        try:
            self._loop.run_until_complete(self._sync_loop())
            self.disconnect()
        except asyncio.CancelledError:
            print("Sync loop cancelled.")

    async def _sync_loop(self) -> None:
        """Define the synchronization loop.

        The synchronization loop is used to:
            - stream commands to the robot
            - update the state of the robot
        """
        if hasattr(self, "r_arm"):
            for actuator in self.r_arm._actuators.values():
                actuator._setup_sync_loop()

        if hasattr(self, "l_arm"):
            for actuator in self.l_arm._actuators.values():
                actuator._setup_sync_loop()

        if hasattr(self, "head"):
            for actuator in self.head._actuators.values():
                actuator._setup_sync_loop()

        async_channel = grpc.aio.insecure_channel(f"{self._host}:{self._sdk_port}")
        reachy_stub = reachy_pb2_grpc.ReachyServiceStub(async_channel)
        orbita2d_stub = Orbita2DServiceStub(async_channel)
        orbita3d_stub = Orbita3DServiceStub(async_channel)
        # dynamixel_motor_stub = DynamixelMotorServiceStub(async_channel)

        try:
            await asyncio.gather(
                self._stream_orbita2d_commands_loop(orbita2d_stub, freq=100),
                self._stream_orbita3d_commands_loop(orbita3d_stub, freq=100),
                # self._stream_dynamixel_motor_commands_loop(dynamixel_motor_stub, freq=100),
                self._get_stream_update_loop(reachy_stub, freq=1),
                self._wait_for_stop(),
            )
        except ConnectionError:
            print("Connection with Reachy lost, check the sdk server status.")
        except asyncio.CancelledError:
            print("Stopped streaming commands.")

    async def _get_stream_update_loop(self, reachy_stub: reachy_pb2_grpc.ReachyServiceStub, freq: float) -> None:
        """Update the state of the robot at a given frequency."""
        stream_req = reachy_pb2.ReachyStreamStateRequest(id=self._robot.id, publish_frequency=freq)
        try:
            async for state_update in reachy_stub.StreamReachyState(stream_req):
                if hasattr(self, "l_arm"):
                    self.l_arm._update_with(state_update.l_arm_state)
                    if hasattr(self.l_arm, "l_hand"):
                        self.l_arm.gripper._update_with(state_update.l_hand_state)
                if hasattr(self, "r_arm"):
                    self.r_arm._update_with(state_update.r_arm_state)
                    if hasattr(self, "r_hand"):
                        self.r_arm.gripper._update_with(state_update.r_hand_state)
                if hasattr(self, "head"):
                    self.head._update_with(state_update.head_state)
                if hasattr(self, "mobile_base"):
                    self.mobile_base._update_with(state_update.mobile_base_state)
        except grpc.aio._call.AioRpcError:
            raise ConnectionError("")

    async def _stream_orbita2d_commands_loop(self, orbita2d_stub: Orbita2DServiceStub, freq: float) -> None:
        """Stream commands for the 2d actuators of the robot at a given frequency.

        Poll the waiting commands at a given frequency and stream them to the server.
        Catch if the server is not reachable anymore and set the status of the connection to 'disconnected'.
        """

        async def command_poll_2d() -> Orbita2DsCommand:
            last_pub = 0.0
            dt = 1.0 / freq

            while True:
                elapsed_time = time.time() - last_pub
                if elapsed_time < dt:
                    await asyncio.sleep(dt - elapsed_time)

                commands = await self._poll_waiting_2dcommands()
                yield commands
                self._pushed_2dcommand.set()
                self._pushed_2dcommand.clear()
                last_pub = time.time()

        try:
            await orbita2d_stub.StreamCommand(command_poll_2d())
        except grpc.aio._call.AioRpcError:
            pass

    async def _stream_orbita3d_commands_loop(self, orbita3d_stub: Orbita3DServiceStub, freq: float) -> None:
        """Stream commands for the 3d actuators of the robot at a given frequency.

        Poll the waiting commands at a given frequency and stream them to the server.
        Catch if the server is not reachable anymore and set the status of the connection to 'disconnected'.
        """

        async def command_poll_3d() -> Orbita3DsCommand:
            last_pub = 0.0
            dt = 1.0 / freq

            while True:
                elapsed_time = time.time() - last_pub
                if elapsed_time < dt:
                    await asyncio.sleep(dt - elapsed_time)

                commands = await self._poll_waiting_3dcommands()
                yield commands
                self._pushed_3dcommand.set()
                self._pushed_3dcommand.clear()
                last_pub = time.time()

        try:
            await orbita3d_stub.StreamCommand(command_poll_3d())
        except grpc.aio._call.AioRpcError:
            pass

    # async def _stream_dynamixel_motor_commands_loop(self, dynamixel_motor_stub: DynamixelMotorServiceStub, freq: float) -> None:  # noqa: E501
    #     async def command_poll_dm() -> DynamixelMotorsCommand:
    #         last_pub = 0.0
    #         dt = 1.0 / freq

    #         while True:
    #             elapsed_time = time.time() - last_pub
    #             if elapsed_time < dt:
    #                 await asyncio.sleep(dt - elapsed_time)

    #             commands = await self._poll_waiting_dmcommands()
    #             yield commands
    #             self._pushed_dmcommand.set()
    #             self._pushed_dmcommand.clear()
    #             last_pub = time.time()

    #     await dynamixel_motor_stub.StreamCommand(command_poll_dm())

    def turn_on(self) -> None:
        """Turn all motors of enabled parts on.

        All enabled parts' motors will then be stiff.
        """
        if self._grpc_status == "disconnected":
            print("Cannot turn on Reachy, not connected.")
            return
        for part in self._enabled_parts.values():
            part.turn_on()

    def turn_off(self) -> None:
        """Turn all motors of enabled parts off.

        All enabled parts' motors will then be compliant.
        """
        if self._grpc_status == "disconnected":
            print("Cannot turn off Reachy, not connected.")
            return
        for part in self._enabled_parts.values():
            part.turn_off()


_open_connection: List[ReachySDK] = []


def flush_connection() -> None:
    """Flush communication before leaving.

    We make sure all buffered commands have been sent before actually leaving.
    Cancel any pending asyncio task.
    """
    for reachy in _open_connection:
        reachy._pushed_2dcommand.wait(timeout=0.5)
        reachy._pushed_3dcommand.wait(timeout=0.5)

        for task in asyncio.all_tasks(loop=reachy._loop):
            task.cancel()


atexit.register(flush_connection)<|MERGE_RESOLUTION|>--- conflicted
+++ resolved
@@ -19,33 +19,19 @@
 from grpc._channel import _InactiveRpcError
 from reachy_sdk_api_v2 import reachy_pb2, reachy_pb2_grpc
 from reachy_sdk_api_v2.orbita2d_pb2 import Orbita2DsCommand
-<<<<<<< HEAD
-=======
-
->>>>>>> ba3cc9e5
 # from reachy_sdk_api_v2.dynamixel_motor_pb2 import DynamixelMotorsCommand
 from reachy_sdk_api_v2.orbita2d_pb2_grpc import Orbita2DServiceStub
 from reachy_sdk_api_v2.orbita3d_pb2 import Orbita3DsCommand
 from reachy_sdk_api_v2.orbita3d_pb2_grpc import Orbita3DServiceStub
 
 from .arm import Arm
-<<<<<<< HEAD
-=======
 from .audio import Audio
->>>>>>> ba3cc9e5
 from .head import Head
 from .orbita2d import Orbita2d
 from .orbita3d import Orbita3d
 from .reachy import ReachyInfo, get_config
 
 # from reachy_sdk_api_v2.dynamixel_motor_pb2_grpc import DynamixelMotorServiceStub
-
-<<<<<<< HEAD
-
-
-=======
->>>>>>> ba3cc9e5
-
 # from .dynamixel_motor import DynamixelMotor
 
 
