<<<<<<< HEAD
"""ReachyInfo module.

This module provides main info of the robot.
"""
=======
>>>>>>> ba3cc9e5
from reachy_sdk_api_v2.reachy_pb2 import Reachy
from reachy_sdk_api_v2.reachy_pb2 import ReachyInfo as ReachyInfo_proto


class ReachyInfo:
    """The ReachyInfo class saves information of the robot that won't be modified during the session.

    The ReachyInfo class gives access to:
        - the robot's serial_number, that will never change
        - the robot's hardware version, that will not change during a session
        - the robot's core software version, that will not change during a session
    """

    def __init__(self, host: str, info_msg: ReachyInfo_proto) -> None:
        self.robot_serial_number = info_msg.serial_number

        self.hardware_version = info_msg.version_hard
        self.core_software_version = info_msg.version_soft


def get_config(msg: Reachy) -> str:
    mobile_base_presence = ""
    if msg.HasField("mobile_base"):
        mobile_base_presence = " with mobile_base"
    if msg.HasField("head"):
        if msg.HasField("l_arm") and msg.HasField("r_arm"):
            return "full_kit" + mobile_base_presence
        elif msg.HasField("l_arm"):
            return "starter_kit (left arm)" + mobile_base_presence
        else:
            return "starter_kit (right arm)" + mobile_base_presence
    else:
        return "custom_config"<|MERGE_RESOLUTION|>--- conflicted
+++ resolved
@@ -1,10 +1,7 @@
-<<<<<<< HEAD
 """ReachyInfo module.
 
 This module provides main info of the robot.
 """
-=======
->>>>>>> ba3cc9e5
 from reachy_sdk_api_v2.reachy_pb2 import Reachy
 from reachy_sdk_api_v2.reachy_pb2 import ReachyInfo as ReachyInfo_proto
 
