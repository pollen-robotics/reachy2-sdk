--- conflicted
+++ resolved
@@ -1,11 +1,8 @@
-<<<<<<< HEAD
 """This module defines the Register class.
 
 The Register class is used to define the registers of the motors and joints of the robot
 such as the goal position, the present position, the speed limit, etc.
 """
-=======
->>>>>>> ba3cc9e5
 import asyncio
 from typing import Any, Callable, Optional, Tuple, Type
 
