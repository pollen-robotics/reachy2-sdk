--- conflicted
+++ resolved
@@ -31,10 +31,8 @@
         """Unwrap the internal value to a more simple one."""
         if self.internal_class in (BoolValue, FloatValue, UInt32Value):
             return value.value
-<<<<<<< HEAD
         if self.internal_class.__name__ == "PIDGains":
             return (value.pid.p, value.pid.i, value.pid.d)
-=======
         return value
 
     def wrapped_value(self, value: Any) -> Any:
@@ -42,5 +40,4 @@
         if self.internal_class in (BoolValue, FloatValue, UInt32Value):
             return self.internal_class(value=value)
 
->>>>>>> 9c7e7595
         return value