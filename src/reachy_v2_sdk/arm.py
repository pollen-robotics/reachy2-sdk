<<<<<<< HEAD
from typing import List, Optional, Tuple, Dict
=======
from typing import List, Optional, Tuple, Any
>>>>>>> 64bedfe8

import grpc

import numpy as np
import numpy.typing as npt

from pyquaternion import Quaternion as pyQuat

from google.protobuf.wrappers_pb2 import FloatValue

from reachy_sdk_api_v2.arm_pb2_grpc import ArmServiceStub
from reachy_sdk_api_v2.arm_pb2 import Arm as Arm_proto, ArmPosition
from reachy_sdk_api_v2.arm_pb2 import ArmJointGoal, ArmState, ArmCartesianGoal
from reachy_sdk_api_v2.arm_pb2 import ArmLimits, ArmTemperatures
from reachy_sdk_api_v2.arm_pb2 import ArmFKRequest, ArmIKRequest, ArmEndEffector
from reachy_sdk_api_v2.orbita2d_pb2 import Pose2D
from reachy_sdk_api_v2.part_pb2 import PartId
from reachy_sdk_api_v2.kinematics_pb2 import Matrix4x4, Point, Rotation3D, ExtEulerAngles, Matrix3x3, Quaternion
from reachy_sdk_api_v2.kinematics_pb2 import PointDistanceTolerances, ExtEulerAnglesTolerances

from .orbita2d import Orbita2d
from .orbita3d import Orbita3d


class Arm:
    def __init__(self, arm_msg: Arm_proto, initial_state: ArmState, grpc_channel: grpc.Channel) -> None:
        self._grpc_channel = grpc_channel
        self._arm_stub = ArmServiceStub(grpc_channel)
        self.part_id = PartId(id=arm_msg.part_id.id, name=arm_msg.part_id.name)

        self._setup_arm(arm_msg, initial_state)
        self._actuators = {
            self.shoulder: "orbita2d",
            self.elbow: "orbita2d",
            self.wrist: "orbita3d",
        }

    def _setup_arm(self, arm: Arm_proto, initial_state: ArmState) -> None:
        description = arm.description
        self.shoulder = Orbita2d(
            uid=description.shoulder.id.id,
            name=description.shoulder.id.name,
            axis1=description.shoulder.axis_1,
            axis2=description.shoulder.axis_2,
            initial_state=initial_state.shoulder_state,
            grpc_channel=self._grpc_channel,
        )
        self.elbow = Orbita2d(
            uid=description.elbow.id.id,
            name=description.elbow.id.name,
            axis1=description.elbow.axis_1,
            axis2=description.elbow.axis_2,
            initial_state=initial_state.elbow_state,
            grpc_channel=self._grpc_channel,
        )
        self.wrist = Orbita3d(
            uid=description.wrist.id.id,
            name=description.wrist.id.name,
            initial_state=initial_state.wrist_state,
            grpc_channel=self._grpc_channel,
        )

    def turn_on(self) -> None:
        self._arm_stub.TurnOn(self.part_id)

    def turn_off(self) -> None:
        self._arm_stub.TurnOff(self.part_id)

    def forward_kinematics(
        self, joints_positions: Optional[List[float]] = None, degrees: bool = True
    ) -> npt.NDArray[np.float64]:
        req_params = {
            "id": self.part_id,
        }
        if joints_positions is None:
            present_joints_positions = [
                joint.present_position for orbita in self._actuators for joint in orbita._joints.values()  # type: ignore
            ]
            req_params["position"] = self._list_to_arm_position(present_joints_positions, degrees)

        else:
            if len(joints_positions) != 7:
                raise ValueError(f"joints_positions should be length 7 (got {len(joints_positions)} instead)!")
            req_params["position"] = self._list_to_arm_position(joints_positions, degrees)
        req = ArmFKRequest(**req_params)
        resp = self._arm_stub.ComputeArmFK(req)
        if not resp.success:
            raise ValueError(f"No solution found for the given joints ({joints_positions})!")

        return np.array(resp.end_effector.pose.data).reshape((4, 4))

    def inverse_kinematics(
        self, target: npt.NDArray[np.float64], q0: Optional[List[float]] = None, degrees: bool = True
    ) -> List[float]:
        if target.shape != (4, 4):
            raise ValueError("target shape should be (4, 4) (got {target.shape} instead)!")

        if q0 is not None and (len(q0) != 7):
            raise ValueError(f"q0 should be length 7 (got {len(q0)} instead)!")

        if isinstance(q0, np.ndarray) and len(q0.shape) > 1:
            raise ValueError("Vectorized kinematics not supported!")

        req_params = {
            "target": ArmEndEffector(
                pose=Matrix4x4(data=target.flatten().tolist()),
            )
        }

        if q0 is not None:
            req_params["q0"] = self._list_to_arm_position(q0, degrees)

        req = ArmIKRequest(**req_params)
        resp = self._arm_stub.ComputeArmIK(req)

        if not resp.success:
            raise ValueError(f"No solution found for the given target ({target})!")

        return self._arm_position_to_list(resp.arm_position)

    def _list_to_arm_position(self, positions: List[float], degrees: bool = True) -> ArmPosition:
        if degrees:
            positions = self._convert_to_radians(positions)
        arm_pos = ArmPosition(
            shoulder_position=Pose2D(axis_1=FloatValue(value=positions[0]), axis_2=FloatValue(value=positions[1])),
            elbow_position=Pose2D(axis_1=FloatValue(value=positions[2]), axis_2=FloatValue(value=positions[3])),
            wrist_position=Rotation3D(
                rpy=ExtEulerAngles(
                    roll=positions[4],
                    pitch=positions[5],
                    yaw=positions[6],
                )
            ),
        )

        return arm_pos

    def _convert_to_radians(self, my_list: List[float]) -> Any:
        a = np.array(my_list)
        a = np.deg2rad(a)
        return a.tolist()

    def _arm_position_to_list(self, arm_pos: ArmPosition) -> List[float]:
        positions = []

        for _, value in arm_pos.shoulder_position.ListFields():
            positions.append(value.value)
        for _, value in arm_pos.elbow_position.ListFields():
            positions.append(value.value)
        for _, value in arm_pos.wrist_position.rpy.ListFields():
            positions.append(value.value)

        return positions

    def goto_from_matrix(self, target: npt.NDArray[np.float64], duration: float = 0) -> None:
        position = target[:3, 3]
        orientation = target[:3, :3]
        target = ArmCartesianGoal(
            id=self.part_id,
            target_position=Point(x=position[0], y=position[1], z=position[2]),
            target_orientation=Rotation3D(matrix=Matrix3x3(roll=orientation[0], pitch=orientation[1], yaw=orientation[2])),
            duration=FloatValue(value=duration),
        )
        self._arm_stub.GoToCartesianPosition(target)

    def goto_from_quaternion(self, position: Tuple[float, float, float], orientation: pyQuat, duration: float = 0) -> None:
        target = ArmCartesianGoal(
            id=self.part_id,
            target_position=Point(x=position[0], y=position[1], z=position[2]),
            target_orientation=Rotation3D(q=Quaternion(w=orientation.w, x=orientation.x, y=orientation.y, z=orientation.z)),
            duration=FloatValue(value=duration),
        )
        self._arm_stub.GoToCartesianPosition(target)

    def goto(
        self,
        position: Tuple[float, float, float],
        orientation: Tuple[float, float, float],
        position_tol: Optional[Tuple[float, float, float]] = (0, 0, 0),
        orientation_tol: Optional[Tuple[float, float, float]] = (0, 0, 0),
        duration: float = 0,
    ) -> None:
        target = ArmCartesianGoal(
            id=self.part_id,
            target_position=Point(x=position[0], y=position[1], z=position[2]),
            target_orientation=Rotation3D(rpy=ExtEulerAngles(roll=orientation[0], pitch=orientation[1], yaw=orientation[2])),
            duration=FloatValue(value=duration),
        )
        if position_tol is not None:
            target.position_tolerance = PointDistanceTolerances(
                x_tol=position_tol[0], y_tol=position_tol[1], z_tol=position_tol[2]
            )
        if orientation_tol is not None:
            target.orientation_tolerance = ExtEulerAnglesTolerances(
                x_tol=orientation_tol[0], y_tol=orientation_tol[1], z_tol=orientation_tol[2]
            )
        self._arm_stub.GoToCartesianPosition(target)

    def goto_joints(self, positions: List[float], duration: float = 0, degrees: bool = True) -> None:
        arm_pos = self._list_to_arm_position(positions, degrees)
        goal = ArmJointGoal(id=self.part_id, position=arm_pos, duration=FloatValue(value=duration))
        self._arm_stub.GoToJointPosition(goal)

    @property
    def joints_limits(self) -> ArmLimits:
        limits = self._arm_stub.GetJointsLimits(self.part_id)
        return limits

    @property
    def temperatures(self) -> ArmTemperatures:
        temperatures = self._arm_stub.GetTemperatures(self.part_id)
        return temperatures

    def _update_with(self, new_state: ArmState) -> None:
        """Update the arm with a newly received (partial) state received from the gRPC server."""
        self.shoulder._update_with(new_state.shoulder_state)
        self.elbow._update_with(new_state.elbow_state)
        self.wrist._update_with(new_state.wrist_state)

    @property
    def compliant(self) -> Dict[str, bool]:
        return {"shoulder": self.shoulder.compliant, "elbow": self.elbow.compliant, "wrist": self.wrist.compliant}

    @compliant.setter
    def compliant(self, value: bool) -> None:
        if value:
            self._arm_stub.TurnOff(self.part_id)
        else:
            self._arm_stub.TurnOn(self.part_id)<|MERGE_RESOLUTION|>--- conflicted
+++ resolved
@@ -1,8 +1,4 @@
-<<<<<<< HEAD
-from typing import List, Optional, Tuple, Dict
-=======
-from typing import List, Optional, Tuple, Any
->>>>>>> 64bedfe8
+from typing import Any, List, Optional, Tuple, Dict
 
 import grpc
 
