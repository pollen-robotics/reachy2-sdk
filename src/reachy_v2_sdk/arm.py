--- conflicted
+++ resolved
@@ -11,14 +11,9 @@
 
 from reachy_sdk_api_v2.arm_pb2_grpc import ArmServiceStub
 from reachy_sdk_api_v2.arm_pb2 import Arm as Arm_proto, ArmPosition
-<<<<<<< HEAD
-from reachy_sdk_api_v2.arm_pb2 import ArmJointGoal, ArmState
-from reachy_sdk_api_v2.arm_pb2 import JointLimits, ArmTemperatures
-=======
 from reachy_sdk_api_v2.arm_pb2 import ArmJointGoal, ArmState, ArmCartesianGoal
 from reachy_sdk_api_v2.arm_pb2 import ArmLimits, ArmTemperatures
 from reachy_sdk_api_v2.arm_pb2 import ArmFKRequest, ArmIKRequest, ArmEndEffector
->>>>>>> 11f722d9
 from reachy_sdk_api_v2.part_pb2 import PartId
 from reachy_sdk_api_v2.kinematics_pb2 import Matrix4x4, Point, Rotation3D, ExtEulerAngles, Matrix3x3, Quaternion
 from reachy_sdk_api_v2.kinematics_pb2 import PointDistanceTolerances, ExtEulerAnglesTolerances
@@ -31,8 +26,7 @@
     def __init__(self, arm_msg: Arm_proto, initial_state: ArmState, grpc_channel: grpc.Channel) -> None:
         self._grpc_channel = grpc_channel
         self._arm_stub = ArmServiceStub(grpc_channel)
-<<<<<<< HEAD
-        self.part_id = PartId(id=arm_msg.part_id.id)
+        self.part_id = PartId(id=arm_msg.part_id.id, name=arm_msg.part_id.name)
 
         self._setup_arm(arm_msg, initial_state)
         self._actuators = {
@@ -40,11 +34,6 @@
             self.elbow: "orbita2d",
             self.wrist: "orbita3d",
         }
-=======
-        self.part_id = PartId(id=arm_msg.part_id.id, name=arm_msg.part_id.name)
-
-        self._setup_arm(arm_msg, initial_state)
->>>>>>> 11f722d9
 
     def _setup_arm(self, arm: Arm_proto, initial_state: ArmState) -> None:
         description = arm.description
@@ -182,11 +171,7 @@
         self._arm_stub.GoToJointPosition(goal)
 
     @property
-<<<<<<< HEAD
-    def joints_limits(self) -> JointLimits:
-=======
     def joints_limits(self) -> ArmLimits:
->>>>>>> 11f722d9
         limits = self._arm_stub.GetJointLimit(self.part_id)
         return limits
 
