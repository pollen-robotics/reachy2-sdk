"""Reachy Head module.

Handles all specific method to an Head:
- the inverse kinematics
- look_at function
"""
from typing import Dict, Optional, Tuple

import grpc
from google.protobuf.wrappers_pb2 import FloatValue
from pyquaternion import Quaternion as pyQuat
from reachy_sdk_api_v2.head_pb2 import Head as Head_proto
<<<<<<< HEAD
from reachy_sdk_api_v2.head_pb2 import (HeadLookAtGoal, HeadPosition,
                                        HeadState, NeckFKRequest,
                                        NeckIKRequest, NeckOrientation)
from reachy_sdk_api_v2.head_pb2_grpc import HeadServiceStub
from reachy_sdk_api_v2.kinematics_pb2 import (ExtEulerAngles, Point,
                                              Quaternion, Rotation3D)
=======
from reachy_sdk_api_v2.head_pb2 import (
    HeadLookAtGoal,
    HeadPosition,
    HeadState,
    NeckFKRequest,
    NeckIKRequest,
    NeckOrientation,
)
from reachy_sdk_api_v2.head_pb2_grpc import HeadServiceStub
from reachy_sdk_api_v2.kinematics_pb2 import (
    ExtEulerAngles,
    Point,
    Quaternion,
    Rotation3D,
)
>>>>>>> ba3cc9e5
from reachy_sdk_api_v2.part_pb2 import PartId

from .orbita3d import Orbita3d

# from .dynamixel_motor import DynamixelMotor


class Head:
    """Head class.

    It exposes the neck orbita actuator at the base of the head.
    It provides look_at utility function to directly orient the head so it looks at a cartesian point
    expressed in Reachy's coordinate system.
    """

    def __init__(self, head_msg: Head_proto, initial_state: HeadState, grpc_channel: grpc.Channel) -> None:
        """Initialize the head with its actuators."""
        self._grpc_channel = grpc_channel
        self._head_stub = HeadServiceStub(grpc_channel)
        self.part_id = PartId(id=head_msg.part_id.id, name=head_msg.part_id.name)

        self._setup_head(head_msg, initial_state)
        self._actuators = {
            "neck": self.neck,
            # "l_antenna" : self.l_antenna,
            # r_antenna" : self.r_antenna,
        }

    def _setup_head(self, head: Head_proto, initial_state: HeadState) -> None:
        """Set up the head with its actuators.

        It will create the actuators neck and antennas and set their initial state.
        """
        description = head.description
        self.neck = Orbita3d(
            uid=description.neck.id.id,
            name=description.neck.id.name,
            initial_state=initial_state.neck_state,
            grpc_channel=self._grpc_channel,
        )
        # self.l_antenna = DynamixelMotor(
        #     uid=description.l_antenna.id.id,
        #     name=description.l_antenna.id.name,
        #     initial_state=initial_state.l_antenna_state,
        #     grpc_channel=self._grpc_channel,
        # )
        # self.r_antenna = DynamixelMotor(
        #     uid=description.r_antenna.id.id,
        #     name=description.r_antenna.id.name,
        #     initial_state=initial_state.r_antenna_state,
        #     grpc_channel=self._grpc_channel,
        # )

    def __repr__(self) -> str:
        """Clean representation of an Head."""
        s = "\n\t".join([act_name + ": " + str(actuator) for act_name, actuator in self._actuators.items()])
        return f"""<Head actuators=\n\t{
            s
        }\n>"""

    def get_orientation(self) -> pyQuat:
        """Get the current orientation of the head.

        It will return the quaternion (x, y, z, w).
        """
        quat = self._head_stub.GetOrientation(self.part_id).q
        return pyQuat(w=quat.w, x=quat.x, y=quat.y, z=quat.z)

    def forward_kinematics(self, rpy_position: Optional[Tuple[float, float, float]] = None) -> pyQuat:
        """Compute the forward kinematics of the head.

        It will return the quaternion (x, y, z, w).
        You can either specify a given joints position, otherwise it will use the current robot position.
        """
        if rpy_position is None:
            return self.get_orientation()
        else:
            req = NeckFKRequest(
                id=self.part_id,
                position=HeadPosition(
                    neck_position=Rotation3D(
                        rpy=ExtEulerAngles(
                            roll=rpy_position[0],
                            pitch=rpy_position[1],
                            yaw=rpy_position[2],
                        )
                    )
                ),
            )
            res = self._head_stub.ComputeNeckFK(req)
            quat = res.orientation.q
            return pyQuat(w=quat.w, x=quat.x, y=quat.y, z=quat.z)

    def inverse_kinematics(
        self,
        orientation: Optional[pyQuat] = None,
        rpy_q0: Optional[Tuple[float, float, float]] = None,
    ) -> Tuple[float, float, float]:
        """Compute the inverse kinematics of the arm.

        Given a goal quaternion (x, y, z, w)
        it will try to compute a joint solution to reach this target (or get close).

        It will raise a ValueError if no solution is found.

        You can also specify a basic joint configuration as a prior for the solution.
        """
        req_params = {
            "id": self.part_id,
        }
        if orientation is not None:
            req_params["target"] = NeckOrientation(
                q=Quaternion(
                    w=orientation.w,
                    x=orientation.x,
                    y=orientation.y,
                    z=orientation.z,
                )
            )
        if rpy_q0 is not None:
            req_params["q0"] = Rotation3D(rpy=ExtEulerAngles(roll=rpy_q0[0], pitch=rpy_q0[1], yaw=rpy_q0[2]))
        req = NeckIKRequest(**req_params)
        rpy_pos = self._head_stub.ComputeNeckIK(req)
        return (
            rpy_pos.position.rpy.roll,
            rpy_pos.position.rpy.pitch,
            rpy_pos.position.rpy.yaw,
        )

    def look_at(self, x: float, y: float, z: float, duration: float) -> None:
<<<<<<< HEAD
        """Compute and send neck rpy position to look at the (x, y, z) point in Reachy cartesian space (torso frame).

        X is forward, Y is left and Z is upward. They all expressed in meters.
        """
        req = HeadLookAtGoal(id=self.part_id, point=Point(x=x, y=y, z=z), duration=FloatValue(value=duration))
=======
        req = HeadLookAtGoal(
            id=self.part_id,
            point=Point(x=x, y=y, z=z),
            duration=FloatValue(value=duration),
        )
>>>>>>> ba3cc9e5
        self._head_stub.LookAt(req)

    def turn_on(self) -> None:
        """Turn all motors of the part on.

        All head's motors will then be stiff.
        """
        self._head_stub.TurnOn(self.part_id)

    def turn_off(self) -> None:
        """Turn all motors of the part off.

        All head's motors will then be compliant.
        """
        self._head_stub.TurnOff(self.part_id)

    def _update_with(self, new_state: HeadState) -> None:
        """Update the head with a newly received (partial) state received from the gRPC server."""
        self.neck._update_with(new_state.neck_state)
        # self.l_antenna._update_with(new_state.l_antenna_state)
        # self.r_antenna._update_with(new_state.r_antenna_state)

    @property
    def compliant(self) -> Dict[str, bool]:
        """Get compliancy of all the part's actuators"""
        return {"neck": self.neck.compliant}  # , "l_antenna": self.l_antenna.compliant, "r_antenna": self.r_antenna.compliant}

    @compliant.setter
    def compliant(self, value: bool) -> None:
        """Set compliancy of all the part's actuators"""
        if not isinstance(value, bool):
            raise ValueError("Expecting bool as compliant value")
        if value:
            self._head_stub.TurnOff(self.part_id)
        else:
            self._head_stub.TurnOn(self.part_id)<|MERGE_RESOLUTION|>--- conflicted
+++ resolved
@@ -10,30 +10,12 @@
 from google.protobuf.wrappers_pb2 import FloatValue
 from pyquaternion import Quaternion as pyQuat
 from reachy_sdk_api_v2.head_pb2 import Head as Head_proto
-<<<<<<< HEAD
 from reachy_sdk_api_v2.head_pb2 import (HeadLookAtGoal, HeadPosition,
                                         HeadState, NeckFKRequest,
                                         NeckIKRequest, NeckOrientation)
 from reachy_sdk_api_v2.head_pb2_grpc import HeadServiceStub
 from reachy_sdk_api_v2.kinematics_pb2 import (ExtEulerAngles, Point,
                                               Quaternion, Rotation3D)
-=======
-from reachy_sdk_api_v2.head_pb2 import (
-    HeadLookAtGoal,
-    HeadPosition,
-    HeadState,
-    NeckFKRequest,
-    NeckIKRequest,
-    NeckOrientation,
-)
-from reachy_sdk_api_v2.head_pb2_grpc import HeadServiceStub
-from reachy_sdk_api_v2.kinematics_pb2 import (
-    ExtEulerAngles,
-    Point,
-    Quaternion,
-    Rotation3D,
-)
->>>>>>> ba3cc9e5
 from reachy_sdk_api_v2.part_pb2 import PartId
 
 from .orbita3d import Orbita3d
@@ -164,19 +146,11 @@
         )
 
     def look_at(self, x: float, y: float, z: float, duration: float) -> None:
-<<<<<<< HEAD
         """Compute and send neck rpy position to look at the (x, y, z) point in Reachy cartesian space (torso frame).
 
         X is forward, Y is left and Z is upward. They all expressed in meters.
         """
         req = HeadLookAtGoal(id=self.part_id, point=Point(x=x, y=y, z=z), duration=FloatValue(value=duration))
-=======
-        req = HeadLookAtGoal(
-            id=self.part_id,
-            point=Point(x=x, y=y, z=z),
-            duration=FloatValue(value=duration),
-        )
->>>>>>> ba3cc9e5
         self._head_stub.LookAt(req)
 
     def turn_on(self) -> None:
