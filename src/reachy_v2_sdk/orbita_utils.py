import asyncio
from typing import Any, Dict, List

from .register import Register


class OrbitaJoint:
    present_position = Register(readonly=True, type=float, label="present_position")
    goal_position = Register(readonly=False, type=float, label="goal_position")

<<<<<<< HEAD
    def __init__(self, initial_state: Dict[str, float], axis_type: str, actuator) -> None:
        self._actuator = actuator
=======
    def __init__(self, initial_state: Dict[str, float], axis_type: str) -> None:
>>>>>>> 11f722d9
        self.axis_type = axis_type

        self._state = initial_state

        for field in dir(self):
            value = getattr(self, field)
            if isinstance(value, Register):
                value.label = field

<<<<<<< HEAD
        self._register_needing_sync: List[str] = []

    def __setattr__(self, __name: str, __value: Any) -> None:
        if __name in ["goal_position", "speed_limit", "torque_limit"]:
            self._state[__name] = __value

            async def set_in_loop() -> None:
                self._register_needing_sync.append(__name)
                self._actuator._need_sync.set()

            fut = asyncio.run_coroutine_threadsafe(set_in_loop(), self._actuator._loop)
            fut.result()
        super().__setattr__(__name, __value)
=======
    def __getitem__(self, field: str) -> float:
        return self._state[field]

    def __setitem__(self, field: str, value: float) -> None:
        self._state[field] = value
>>>>>>> 11f722d9


class OrbitaMotor:
    temperature = Register(readonly=True, type=float, label="temperature")
    speed_limit = Register(readonly=False, type=float, label="speed_limit")
    torque_limit = Register(readonly=False, type=float, label="torque_limit")

    def __init__(self, initial_state: Dict[str, float]) -> None:
        self.pid = PID(p=0.0, i=0.0, d=0.0)

        self._state = initial_state

        for field in dir(self):
            value = getattr(self, field)
            if isinstance(value, Register):
                value.label = field

    def __getitem__(self, field: str) -> float:
        return self._state[field]

    def __setitem__(self, field: str, value: float) -> None:
        self._state[field] = value


class OrbitaAxis:
    present_speed = Register(readonly=True, type=float, label="present_speed")
    present_load = Register(readonly=True, type=float, label="present_load")

    def __init__(self, initial_state: Dict[str, float]) -> None:
        self._state = initial_state

        for field in dir(self):
            value = getattr(self, field)
            if isinstance(value, Register):
                value.label = field

    def __getitem__(self, field: str) -> float:
        return self._state[field]

    def __setitem__(self, field: str, value: float) -> None:
        self._state[field] = value


class PID:
    def __init__(self, p: float, i: float, d: float) -> None:
        self.p = p
        self.i = i
        self.d = d

    def __repr__(self) -> str:
        return f"PID(p={self.p}, i={self.i}, d={self.d})"<|MERGE_RESOLUTION|>--- conflicted
+++ resolved
@@ -8,12 +8,8 @@
     present_position = Register(readonly=True, type=float, label="present_position")
     goal_position = Register(readonly=False, type=float, label="goal_position")
 
-<<<<<<< HEAD
     def __init__(self, initial_state: Dict[str, float], axis_type: str, actuator) -> None:
         self._actuator = actuator
-=======
-    def __init__(self, initial_state: Dict[str, float], axis_type: str) -> None:
->>>>>>> 11f722d9
         self.axis_type = axis_type
 
         self._state = initial_state
@@ -23,7 +19,6 @@
             if isinstance(value, Register):
                 value.label = field
 
-<<<<<<< HEAD
         self._register_needing_sync: List[str] = []
 
     def __setattr__(self, __name: str, __value: Any) -> None:
@@ -37,13 +32,12 @@
             fut = asyncio.run_coroutine_threadsafe(set_in_loop(), self._actuator._loop)
             fut.result()
         super().__setattr__(__name, __value)
-=======
+
     def __getitem__(self, field: str) -> float:
         return self._state[field]
 
-    def __setitem__(self, field: str, value: float) -> None:
-        self._state[field] = value
->>>>>>> 11f722d9
+    # def __setitem__(self, field: str, value: float) -> None:
+    #     self._state[field] = value
 
 
 class OrbitaMotor:
