from typing import Dict

from .register import Register


class OrbitaJoint:
<<<<<<< HEAD
    present_position = Register(readonly=True, label="present_position")
    goal_position = Register(readonly=False, label="goal_position")

    def __init__(self, initial_state: Dict[str, float], axis_type: str) -> None:
        self.axis_type = axis_type

        self._state = initial_state

        for field in dir(self):
            value = getattr(self, field)
            if isinstance(value, Register):
                value.label = field

    def __getitem__(self, field: str) -> float:
        return self._state[field]

    def __setitem__(self, field: str, value: float) -> None:
        self._state[field] = value


class OrbitaMotor:
    temperature = Register(readonly=True, label="temperature")
    speed_limit = Register(readonly=False, label="speed_limit")
    torque_limit = Register(readonly=False, label="torque_limit")
=======
    present_position = Register(readonly=True, type=float, label="present_position")
    present_speed = Register(readonly=True, type=float, label="present_speed")
    present_load = Register(readonly=True, type=float, label="present_load")
    temperature = Register(readonly=True, type=float, label="temperature")
    goal_position = Register(readonly=False, type=float, label="goal_position")
    speed_limit = Register(readonly=False, type=float, label="speed_limit")
    torque_limit = Register(readonly=False, type=float, label="torque_limit")
>>>>>>> 6e77e63e

    def __init__(self, initial_state: Dict[str, float], axis_type: str) -> None:
        self.axis_type = axis_type
        self.pid = PID(p=0.0, i=0.0, d=0.0)

        self._state = initial_state

        for field in dir(self):
            value = getattr(self, field)
            if isinstance(value, Register):
                value.label = field

    def __getitem__(self, field: str) -> float:
        return self._state[field]

    def __setitem__(self, field: str, value: float) -> None:
        self._state[field] = value


class OrbitaAxis:
    present_speed = Register(readonly=True, label="present_speed")
    present_load = Register(readonly=True, label="present_load")

    def __init__(self, initial_state: Dict[str, float], axis_type: str) -> None:
        self.axis_type = axis_type

        self._state = initial_state

        for field in dir(self):
            value = getattr(self, field)
            if isinstance(value, Register):
                value.label = field

    def __getitem__(self, field: str) -> float:
        return self._state[field]

    def __setitem__(self, field: str, value: float) -> None:
        self._state[field] = value


class PID:
    def __init__(self, p: float, i: float, d: float) -> None:
        self.p = p
        self.i = i
        self.d = d

    def __repr__(self) -> str:
        return f"PID(p={self.p}, i={self.i}, d={self.d})"<|MERGE_RESOLUTION|>--- conflicted
+++ resolved
@@ -4,9 +4,8 @@
 
 
 class OrbitaJoint:
-<<<<<<< HEAD
-    present_position = Register(readonly=True, label="present_position")
-    goal_position = Register(readonly=False, label="goal_position")
+    present_position = Register(readonly=True, type=float, label="present_position")
+    goal_position = Register(readonly=False, type=float, label="goal_position")
 
     def __init__(self, initial_state: Dict[str, float], axis_type: str) -> None:
         self.axis_type = axis_type
@@ -26,18 +25,9 @@
 
 
 class OrbitaMotor:
-    temperature = Register(readonly=True, label="temperature")
-    speed_limit = Register(readonly=False, label="speed_limit")
-    torque_limit = Register(readonly=False, label="torque_limit")
-=======
-    present_position = Register(readonly=True, type=float, label="present_position")
-    present_speed = Register(readonly=True, type=float, label="present_speed")
-    present_load = Register(readonly=True, type=float, label="present_load")
     temperature = Register(readonly=True, type=float, label="temperature")
-    goal_position = Register(readonly=False, type=float, label="goal_position")
     speed_limit = Register(readonly=False, type=float, label="speed_limit")
     torque_limit = Register(readonly=False, type=float, label="torque_limit")
->>>>>>> 6e77e63e
 
     def __init__(self, initial_state: Dict[str, float], axis_type: str) -> None:
         self.axis_type = axis_type
@@ -58,8 +48,8 @@
 
 
 class OrbitaAxis:
-    present_speed = Register(readonly=True, label="present_speed")
-    present_load = Register(readonly=True, label="present_load")
+    present_speed = Register(readonly=True, type=float, label="present_speed")
+    present_load = Register(readonly=True, type=float, label="present_load")
 
     def __init__(self, initial_state: Dict[str, float], axis_type: str) -> None:
         self.axis_type = axis_type
