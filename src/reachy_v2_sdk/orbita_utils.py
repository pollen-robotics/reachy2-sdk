import asyncio
from typing import Any, Dict, List

from google.protobuf.wrappers_pb2 import FloatValue

from .register import Register

from google.protobuf.wrappers_pb2 import BoolValue


class OrbitaJoint:
    present_position = Register(readonly=True, type=FloatValue, label="present_position")
    goal_position = Register(readonly=False, type=FloatValue, label="goal_position")

    def __init__(self, initial_state: Dict[str, float], axis_type: str, actuator: Any) -> None:
        self._actuator = actuator
        self.axis_type = axis_type

        self._state = initial_state

        for field in dir(self):
            value = getattr(self, field)
            if isinstance(value, Register):
                value.label = field

        self._register_needing_sync: List[str] = []

    def __setattr__(self, __name: str, __value: Any) -> None:
        if __name in ["goal_position"]:
            self._state[__name] = __value

            async def set_in_loop() -> None:
                self._register_needing_sync.append(__name)
                self._actuator._need_sync.set()

            fut = asyncio.run_coroutine_threadsafe(set_in_loop(), self._actuator._loop)
            fut.result()
        super().__setattr__(__name, __value)

    def __getitem__(self, field: str) -> float:
        return self._state[field]

    # def __setitem__(self, field: str, value: float) -> None:
    #     self._state[field] = value


class OrbitaMotor:
<<<<<<< HEAD
    temperature = Register(readonly=True, type=float, label="temperature")
    speed_limit = Register(readonly=False, type=float, label="speed_limit")
    torque_limit = Register(readonly=False, type=float, label="torque_limit")
    compliant = Register(readonly=True, type=BoolValue, label="compliant")
=======
    temperature = Register(readonly=True, type=FloatValue, label="temperature")
    speed_limit = Register(readonly=False, type=FloatValue, label="speed_limit")
    torque_limit = Register(readonly=False, type=FloatValue, label="torque_limit")
>>>>>>> 4f832d50

    def __init__(self, initial_state: Dict[str, float], actuator: Any) -> None:
        self._actuator = actuator
        self.pid = PID(p=0.0, i=0.0, d=0.0)

        self._state = initial_state

        for field in dir(self):
            value = getattr(self, field)
            if isinstance(value, Register):
                value.label = field

        self._register_needing_sync: List[str] = []

    def __setattr__(self, __name: str, __value: Any) -> None:
        if __name in ["speed_limit", "torque_limit"]:
            self._state[__name] = __value

            async def set_in_loop() -> None:
                self._register_needing_sync.append(__name)
                self._actuator._need_sync.set()

            fut = asyncio.run_coroutine_threadsafe(set_in_loop(), self._actuator._loop)
            fut.result()
        super().__setattr__(__name, __value)

    def __getitem__(self, field: str) -> float:
        return self._state[field]

    # def __setitem__(self, field: str, value: float) -> None:
    #     self._state[field] = value


class OrbitaAxis:
    present_speed = Register(readonly=True, type=FloatValue, label="present_speed")
    present_load = Register(readonly=True, type=FloatValue, label="present_load")

    def __init__(self, initial_state: Dict[str, float]) -> None:
        self._state = initial_state

        for field in dir(self):
            value = getattr(self, field)
            if isinstance(value, Register):
                value.label = field

    def __getitem__(self, field: str) -> float:
        return self._state[field]

    def __setitem__(self, field: str, value: float) -> None:
        self._state[field] = value


class PID:
    def __init__(self, p: float, i: float, d: float) -> None:
        self.p = p
        self.i = i
        self.d = d

    def __repr__(self) -> str:
        return f"PID(p={self.p}, i={self.i}, d={self.d})"<|MERGE_RESOLUTION|>--- conflicted
+++ resolved
@@ -45,16 +45,10 @@
 
 
 class OrbitaMotor:
-<<<<<<< HEAD
-    temperature = Register(readonly=True, type=float, label="temperature")
-    speed_limit = Register(readonly=False, type=float, label="speed_limit")
-    torque_limit = Register(readonly=False, type=float, label="torque_limit")
-    compliant = Register(readonly=True, type=BoolValue, label="compliant")
-=======
     temperature = Register(readonly=True, type=FloatValue, label="temperature")
     speed_limit = Register(readonly=False, type=FloatValue, label="speed_limit")
     torque_limit = Register(readonly=False, type=FloatValue, label="torque_limit")
->>>>>>> 4f832d50
+    compliant = Register(readonly=True, type=BoolValue, label="compliant")
 
     def __init__(self, initial_state: Dict[str, float], actuator: Any) -> None:
         self._actuator = actuator
