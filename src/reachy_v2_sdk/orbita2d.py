import asyncio
from grpc import Channel
from typing import Dict

from google.protobuf.wrappers_pb2 import BoolValue

from google.protobuf.wrappers_pb2 import BoolValue

from .register import Register

from typing import Dict

from reachy_sdk_api_v2.orbita2d_pb2 import (
    Axis,
<<<<<<< HEAD
    Float2D,
    Orbita2DCommand,
    Orbita2DState,
=======
    Orbita2DState,
    Float2D,
>>>>>>> 11f722d9
    Pose2D,
    Vector2D,
)

from reachy_sdk_api_v2.orbita2d_pb2_grpc import Orbita2DServiceStub

from .orbita_utils import OrbitaJoint, OrbitaMotor, OrbitaAxis
<<<<<<< HEAD
from .register import Register
=======
>>>>>>> 11f722d9


class Orbita2d:
    compliant = Register(readonly=False, type=BoolValue, label="compliant")

    def __init__(  # noqa: C901
        self,
        uid: int,
        name: str,
        axis1: Axis,
        axis2: Axis,
        initial_state: Orbita2DState,
        grpc_channel: Channel,
    ):
        self.name = name
        self.id = uid
        self._stub = Orbita2DServiceStub(grpc_channel)

        axis1_name = Axis.DESCRIPTOR.values_by_number[axis1].name.lower()
        axis2_name = Axis.DESCRIPTOR.values_by_number[axis2].name.lower()

        self._axis1 = axis1_name
        self._axis2 = axis2_name

        self._axis_to_name: Dict[str, str] = {
            "axis_1": self._axis1,
            "axis_2": self._axis2,
        }

        self._state: Dict[str, bool] = {}
        init_state: Dict[str, Dict[str, float]] = {}

        for field, value in initial_state.ListFields():
            if field.name == "compliant":
                self._state[field.name] = value
            else:
                if isinstance(value, Pose2D):
                    for axis, val in value.ListFields():
                        if axis.name not in init_state:
                            init_state[axis.name] = {}
                        init_state[axis.name][field.name] = val
                if isinstance(value, Float2D):
                    for motor, val in value.ListFields():
                        if motor.name not in init_state:
                            init_state[motor.name] = {}
                        init_state[motor.name][field.name] = val
                if isinstance(value, Vector2D):
                    for axis, val in value.ListFields():
                        if axis.name not in init_state:
                            init_state[axis.name] = {}
                        init_state[axis.name][field.name] = val

        setattr(
            self,
            axis1_name,
<<<<<<< HEAD
            OrbitaJoint(initial_state=init_state["axis_1"], axis_type=axis1, actuator=self),
=======
            OrbitaJoint(initial_state=init_state["axis_1"], axis_type=axis1),
>>>>>>> 11f722d9
        )
        setattr(
            self,
            axis2_name,
<<<<<<< HEAD
            OrbitaJoint(initial_state=init_state["axis_2"], axis_type=axis2, actuator=self),
        )

        setattr(self, "_motor_1", OrbitaMotor(initial_state=init_state["motor_1"]))
        setattr(self, "_motor_2", OrbitaMotor(initial_state=init_state["motor_2"]))

        setattr(self, "_x", OrbitaAxis(initial_state=init_state["x"]))
        setattr(self, "_y", OrbitaAxis(initial_state=init_state["y"]))

    def _build_2d_float_msg(self, field: str) -> Pose2D:
        axis1_attr = getattr(self, self._axis1)
        axis2_attr = getattr(self, self._axis2)

        return Pose2D(
            axis_1=getattr(axis1_attr, field),
            axis_2=getattr(axis2_attr, field),
        )

    def _setup_sync_loop(self) -> None:
        """Set up the async synchronisation loop.

        The setup is done separately, as the async Event should be created in the same EventLoop than it will be used.

        The _need_sync Event is used to inform the robot that some data need to be pushed to the real robot.
        The _register_needing_sync stores a list of the register that need to be synced.
        """
        self._need_sync = asyncio.Event()
        self._loop = asyncio.get_running_loop()

    def _pop_command(self) -> Orbita2DCommand:
        """Create a gRPC command from the registers that need to be synced."""
        values = {
            "id": ComponentId(id=self.id),
        }

        reg_to_update_1 = getattr(self, self._axis1)._register_needing_sync
        reg_to_update_2 = getattr(self, self._axis2)._register_needing_sync

        for reg in set(reg_to_update_1).union(set(reg_to_update_2)):
            if reg == "compliant":
                values["compliant"] = BoolValue(value=self.compliant)
            else:
                values[reg] = self._build_2d_float_msg(reg)
        command = Orbita2DCommand(**values)

        reg_to_update_1.clear()
        reg_to_update_2.clear()
        self._need_sync.clear()

        return command
=======
            OrbitaJoint(initial_state=init_state["axis_2"], axis_type=axis2),
        )

        setattr(self, "_motor_1", OrbitaMotor(initial_state=init_state["motor_1"]))
        setattr(self, "_motor_2", OrbitaMotor(initial_state=init_state["motor_2"]))

        setattr(self, "_x", OrbitaAxis(initial_state=init_state["x"]))
        setattr(self, "_y", OrbitaAxis(initial_state=init_state["y"]))
>>>>>>> 11f722d9

    def _update_with(self, new_state: Orbita2DState) -> None:
        """Update the orbita with a newly received (partial) state received from the gRPC server."""
        for field, value in new_state.ListFields():
            if field.name == "compliant":
                self._state[field.name] = value
            else:
                if isinstance(value, Pose2D):
                    for joint, val in value.ListFields():
                        j = getattr(self, self._axis_to_name[joint.name])
                        j._state[field.name] = val
                if isinstance(value, Float2D):
                    for motor, val in value.ListFields():
                        m = getattr(self, "_" + motor.name)
                        m._state[field.name] = val
                if isinstance(value, Vector2D):
                    for axis, val in value.ListFields():
                        a = getattr(self, "_" + axis.name)
                        a._state[field.name] = val<|MERGE_RESOLUTION|>--- conflicted
+++ resolved
@@ -10,16 +10,12 @@
 
 from typing import Dict
 
+from reachy_sdk_api_v2.component_pb2 import ComponentId
 from reachy_sdk_api_v2.orbita2d_pb2 import (
     Axis,
-<<<<<<< HEAD
     Float2D,
     Orbita2DCommand,
     Orbita2DState,
-=======
-    Orbita2DState,
-    Float2D,
->>>>>>> 11f722d9
     Pose2D,
     Vector2D,
 )
@@ -27,10 +23,7 @@
 from reachy_sdk_api_v2.orbita2d_pb2_grpc import Orbita2DServiceStub
 
 from .orbita_utils import OrbitaJoint, OrbitaMotor, OrbitaAxis
-<<<<<<< HEAD
 from .register import Register
-=======
->>>>>>> 11f722d9
 
 
 class Orbita2d:
@@ -86,16 +79,11 @@
         setattr(
             self,
             axis1_name,
-<<<<<<< HEAD
             OrbitaJoint(initial_state=init_state["axis_1"], axis_type=axis1, actuator=self),
-=======
-            OrbitaJoint(initial_state=init_state["axis_1"], axis_type=axis1),
->>>>>>> 11f722d9
         )
         setattr(
             self,
             axis2_name,
-<<<<<<< HEAD
             OrbitaJoint(initial_state=init_state["axis_2"], axis_type=axis2, actuator=self),
         )
 
@@ -146,16 +134,6 @@
         self._need_sync.clear()
 
         return command
-=======
-            OrbitaJoint(initial_state=init_state["axis_2"], axis_type=axis2),
-        )
-
-        setattr(self, "_motor_1", OrbitaMotor(initial_state=init_state["motor_1"]))
-        setattr(self, "_motor_2", OrbitaMotor(initial_state=init_state["motor_2"]))
-
-        setattr(self, "_x", OrbitaAxis(initial_state=init_state["x"]))
-        setattr(self, "_y", OrbitaAxis(initial_state=init_state["y"]))
->>>>>>> 11f722d9
 
     def _update_with(self, new_state: Orbita2DState) -> None:
         """Update the orbita with a newly received (partial) state received from the gRPC server."""
