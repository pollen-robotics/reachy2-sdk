"""This module defines the Orbita2d class and its registers, joints, motors and axis."""
import asyncio
from typing import Any, Dict, List, Tuple

from google.protobuf.wrappers_pb2 import BoolValue, FloatValue
from grpc import Channel
from reachy_sdk_api_v2.component_pb2 import ComponentId, PIDGains
<<<<<<< HEAD
from reachy_sdk_api_v2.orbita2d_pb2 import (PID2D, Axis, Float2D,
                                            Orbita2DCommand, Orbita2DState,
                                            Pose2D, Vector2D)
from reachy_sdk_api_v2.orbita2d_pb2_grpc import Orbita2DServiceStub

from .orbita_utils import (OrbitaAxis, OrbitaJoint2D, OrbitaMotor,
                           _to_internal_position)
=======
from reachy_sdk_api_v2.orbita2d_pb2 import (
    PID2D,
    Axis,
    Float2D,
    Orbita2DCommand,
    Orbita2DState,
    Pose2D,
    Vector2D,
)
from reachy_sdk_api_v2.orbita2d_pb2_grpc import Orbita2DServiceStub

from .orbita_utils import OrbitaAxis, OrbitaJoint2D, OrbitaMotor, _to_internal_position
>>>>>>> ba3cc9e5
from .register import Register


class Orbita2d:
    """The Orbita2d class represents any Orbita2d actuator and its registers, joints, motors and axis.

    The Orbita2d class is used to store the up-to-date state of the actuator, especially:
        - its compliancy
        - its joints state
        - its motors state
        - its axis state

    The only register available at the actuator is the compliancy RW register.
    You can set the compliance on/off (boolean).

    You can access registers of the motors from the actuators with function that act on all the actuator's motors.
    Lower registers which can be read/write at actuator level:
    - speed limit (in degree per second, for all motors of the actuator)
    - torque limit (in %, for all motors of the actuator)
    - pid (for all motors of the actuator)
    Lower registers that are read-only but acessible at actuator level:
    - temperatures (temperatures of all motors of the actuator)
    """

    compliant = Register(readonly=False, type=BoolValue, label="compliant")

    def __init__(  # noqa: C901
        self,
        uid: int,
        name: str,
        axis1: Axis,
        axis2: Axis,
        initial_state: Orbita2DState,
        grpc_channel: Channel,
    ):
        """Initialize the Orbita2d with its joints, motors and its two axis (either roll, pith or yaw for both)."""
        self.name = name
        self.id = uid
        self._stub = Orbita2DServiceStub(grpc_channel)

        axis1_name = Axis.DESCRIPTOR.values_by_number[axis1].name.lower()
        axis2_name = Axis.DESCRIPTOR.values_by_number[axis2].name.lower()

        self._state: Dict[str, bool] = {}
        init_state: Dict[str, Dict[str, float]] = {}

        self._register_needing_sync: List[str] = []

        for field, value in initial_state.ListFields():
            if field.name == "compliant":
                self._state[field.name] = value
                init_state["motor_1"][field.name] = value
                init_state["motor_2"][field.name] = value
            else:
                if isinstance(value, Pose2D):
                    for axis, val in value.ListFields():
                        if axis.name not in init_state:
                            init_state[axis.name] = {}
                        init_state[axis.name][field.name] = val
                if isinstance(value, Float2D | PID2D):
                    for motor, val in value.ListFields():
                        if motor.name not in init_state:
                            init_state[motor.name] = {}
                        init_state[motor.name][field.name] = val
                if isinstance(value, Vector2D):
                    for axis, val in value.ListFields():
                        if axis.name not in init_state:
                            init_state[axis.name] = {}
                        init_state[axis.name][field.name] = val

        setattr(
            self,
            axis1_name,
            OrbitaJoint2D(initial_state=init_state["axis_1"], axis_type=axis1_name, actuator=self),
        )
        setattr(
            self,
            axis2_name,
            OrbitaJoint2D(initial_state=init_state["axis_2"], axis_type=axis2_name, actuator=self),
        )
        self._joints = {
            "axis_1": getattr(self, axis1_name),
            "axis_2": getattr(self, axis2_name),
        }

        self.__motor_1 = OrbitaMotor(initial_state=init_state["motor_1"], actuator=self)
        self.__motor_2 = OrbitaMotor(initial_state=init_state["motor_2"], actuator=self)
        self._motors = {"motor_1": self.__motor_1, "motor_2": self.__motor_2}

        self.__x = OrbitaAxis(initial_state=init_state["x"])
        self.__y = OrbitaAxis(initial_state=init_state["y"])
        self._axis = {"x": self.__x, "y": self.__y}

    def __repr__(self) -> str:
        """Clean representation of an Orbita2D."""
        s = "\n\t".join([str(joint) for joint in self._joints.values()])
        return f"""<Orbita2D compliant={self.compliant} joints=\n\t{
            s
        }\n>"""

    def set_speed_limit(self, speed_limit: float) -> None:
        """Set a speed_limit on all motors of the actuator"""
        if not isinstance(speed_limit, float | int):
            raise ValueError(f"Expected one of: float, int for speed_limit, got {type(speed_limit).__name__}")
        speed_limit = _to_internal_position(speed_limit)
        self._set_motors_fields("speed_limit", speed_limit)

    def set_torque_limit(self, torque_limit: float) -> None:
        """Set a torque_limit on all motors of the actuator"""
        if not isinstance(torque_limit, float | int):
            raise ValueError(f"Expected one of: float, int for torque_limit, got {type(torque_limit).__name__}")
        self._set_motors_fields("torque_limit", torque_limit)

    def set_pid(self, pid: Tuple[float, float, float]) -> None:
        """Set a pid value on all motors of the actuator"""
        if isinstance(pid, tuple) and len(pid) == 3 and all(isinstance(n, float | int) for n in pid):
            for m in self._motors.values():
                m._tmp_pid = pid
            self._update_loop("pid")
        else:
            raise ValueError("pid should be of type Tuple[float, float, float]")

    def get_speed_limit(self) -> Dict[str, float]:
        """Get speed_limit of all motors of the actuator"""
        return {motor_name: m.speed_limit for motor_name, m in self._motors.items()}

    def get_torque_limit(self) -> Dict[str, float]:
        """Get torque_limit of all motors of the actuator"""
        return {motor_name: m.torque_limit for motor_name, m in self._motors.items()}

    def get_pid(self) -> Dict[str, Tuple[float, float, float]]:
        """Get pid of all motors of the actuator"""
        return {motor_name: m.pid for motor_name, m in self._motors.items()}

    @property
    def temperatures(self) -> Dict[str, Register]:
        """Get temperatures of all the motors of the actuator"""
        return {motor_name: m.temperature for motor_name, m in self._motors.items()}

    def _build_grpc_cmd_msg(self, field: str) -> Pose2D | PID2D | Float2D:
        """Build a gRPC message from the registers that need to be synced at the joints and
        motors level. Registers can either be goal_position, pid or speed_limit/torque_limit.
        """
        if field == "goal_position":
            return Pose2D(
                axis_1=self._joints["axis_1"]._state["goal_position"],
                axis_2=self._joints["axis_2"]._state["goal_position"],
            )

        elif field == "pid":
            return PID2D(
                motor_1=PIDGains(
                    p=self.__motor_1._state[field].p,
                    i=self.__motor_1._state[field].i,
                    d=self.__motor_1._state[field].d,
                ),
                motor_2=PIDGains(
                    p=self.__motor_2._state[field].p,
                    i=self.__motor_2._state[field].i,
                    d=self.__motor_2._state[field].d,
                ),
            )

        return Float2D(
            motor_1=self.__motor_1._state[field],
            motor_2=self.__motor_2._state[field],
        )

    def _build_grpc_cmd_msg_actuator(self, field: str) -> Float2D:
        """Build a gRPC message from the registers that need to be synced at the actuator level.
        Registers can either be compliant, pid, speed_limit or torque_limit."""
        if field == "pid":
            motor_1_gains = self.__motor_1._tmp_pid
            motor_2_gains = self.__motor_2._tmp_pid
            if type(motor_1_gains) is tuple and type(motor_2_gains) is tuple:
                return PID2D(
                    motor_1=PIDGains(
                        p=FloatValue(value=motor_1_gains[0]),
                        i=FloatValue(value=motor_1_gains[1]),
                        d=FloatValue(value=motor_1_gains[2]),
                    ),
                    motor_2=PIDGains(
                        p=FloatValue(value=motor_2_gains[0]),
                        i=FloatValue(value=motor_2_gains[1]),
                        d=FloatValue(value=motor_2_gains[2]),
                    ),
                )

        motor_1_value = self.__motor_1._tmp_fields[field]
        motor_2_value = self.__motor_2._tmp_fields[field]
        return Float2D(
            motor_1=FloatValue(value=motor_1_value),
            motor_2=FloatValue(value=motor_2_value),
        )

    def _setup_sync_loop(self) -> None:
        """Set up the async synchronisation loop.

        The setup is done separately, as the async Event should be created in the same EventLoop than it will be used.

        The _need_sync Event is used to inform the robot that some data need to be pushed to the real robot.
        The _register_needing_sync stores a list of the register that need to be synced.
        """
        self._need_sync = asyncio.Event()
        self._loop = asyncio.get_running_loop()

    def __setattr__(self, __name: str, __value: Any) -> None:
        """Set the value of the register."""
        if __name == "compliant":
            if not isinstance(__value, bool):
                raise ValueError(f"Expected bool for compliant value, got {type(__value).__name__}")
            self._state[__name] = __value

            async def set_in_loop() -> None:
                self._register_needing_sync.append(__name)
                self._need_sync.set()

            fut = asyncio.run_coroutine_threadsafe(set_in_loop(), self._loop)
            fut.result()

        else:
            super().__setattr__(__name, __value)

    def _set_motors_fields(self, field: str, value: float) -> None:
        """Set the value of the register for all motors of the actuator.

        It is used to set pid, speed_limit and torque_limit.
        """
        for m in self._motors.values():
            m._tmp_fields[field] = value

        self._update_loop(field)

    def _update_loop(self, field: str) -> None:
        """Update the registers that need to be synced.

        Set a threading event to inform the stream command thread that some data need to be pushed
        to the robot.
        """

        async def set_in_loop() -> None:
            self._register_needing_sync.append(field)
            self._need_sync.set()

        fut = asyncio.run_coroutine_threadsafe(set_in_loop(), self._loop)
        fut.result()

    def _pop_command(self) -> Orbita2DCommand:
        """Create a gRPC command from the registers that need to be synced."""
        values = {
            "id": ComponentId(id=self.id),
        }

        set_reg_to_update = set(self._register_needing_sync)
        for reg in set_reg_to_update:
            if reg == "compliant":
                values["compliant"] = BoolValue(value=self._state["compliant"])
            else:
                values[reg] = self._build_grpc_cmd_msg_actuator(reg)

        set_reg_to_update = set()
        for obj in list(self._joints.values()) + list(self._motors.values()):
            set_reg_to_update = set_reg_to_update.union(set(obj._register_needing_sync))
        for reg in set_reg_to_update:
            values[reg] = self._build_grpc_cmd_msg(reg)

        command = Orbita2DCommand(**values)

        self._register_needing_sync.clear()
        for obj in list(self._joints.values()) + list(self._motors.values()):
            obj._register_needing_sync.clear()
        self._need_sync.clear()

        return command

    def _update_with(self, new_state: Orbita2DState) -> None:
        """Update the orbita with a newly received (partial) state received from the gRPC server."""
        for field, value in new_state.ListFields():
            if field.name == "compliant":
                self._state[field.name] = value
                for m in self._motors.values():
                    m._state[field.name] = value
            else:
                if isinstance(value, Pose2D):
                    for joint, val in value.ListFields():
                        self._joints[joint.name]._state[field.name] = val

                if isinstance(value, Float2D):
                    for motor, val in value.ListFields():
                        self._motors[motor.name]._state[field.name] = val

                if isinstance(value, Vector2D):
                    for axis, val in value.ListFields():
                        self._axis[axis.name]._state[field.name] = val<|MERGE_RESOLUTION|>--- conflicted
+++ resolved
@@ -5,7 +5,6 @@
 from google.protobuf.wrappers_pb2 import BoolValue, FloatValue
 from grpc import Channel
 from reachy_sdk_api_v2.component_pb2 import ComponentId, PIDGains
-<<<<<<< HEAD
 from reachy_sdk_api_v2.orbita2d_pb2 import (PID2D, Axis, Float2D,
                                             Orbita2DCommand, Orbita2DState,
                                             Pose2D, Vector2D)
@@ -13,20 +12,6 @@
 
 from .orbita_utils import (OrbitaAxis, OrbitaJoint2D, OrbitaMotor,
                            _to_internal_position)
-=======
-from reachy_sdk_api_v2.orbita2d_pb2 import (
-    PID2D,
-    Axis,
-    Float2D,
-    Orbita2DCommand,
-    Orbita2DState,
-    Pose2D,
-    Vector2D,
-)
-from reachy_sdk_api_v2.orbita2d_pb2_grpc import Orbita2DServiceStub
-
-from .orbita_utils import OrbitaAxis, OrbitaJoint2D, OrbitaMotor, _to_internal_position
->>>>>>> ba3cc9e5
 from .register import Register
 
 
