--- conflicted
+++ resolved
@@ -14,11 +14,8 @@
 from reachy_sdk_api_v2.component_pb2 import ComponentId, PIDGains
 from reachy_sdk_api_v2.kinematics_pb2 import ExtEulerAngles, Rotation3D
 from reachy_sdk_api_v2.orbita3d_pb2_grpc import Orbita3DServiceStub
-<<<<<<< HEAD
 from .orbita_utils import OrbitaAxis, OrbitaJoint3D, OrbitaMotor, _to_internal_position
-=======
-from .orbita_utils import OrbitaJoint3D, OrbitaMotor, OrbitaAxis
->>>>>>> 75b0686d
+
 from .register import Register
 
 
@@ -127,15 +124,9 @@
         if field == "goal_position":
             return Rotation3D(
                 rpy=ExtEulerAngles(
-<<<<<<< HEAD
                     roll=self.roll._state["goal_position"],
                     pitch=self.pitch._state["goal_position"],
                     yaw=self.yaw._state["goal_position"],
-=======
-                    roll=self.roll.goal_position,
-                    pitch=self.pitch.goal_position,
-                    yaw=self.yaw.goal_position,
->>>>>>> 75b0686d
                 )
             )
 
@@ -159,15 +150,9 @@
             )
 
         return Float3D(
-<<<<<<< HEAD
             motor_1=self.__motor_1._state[field],
             motor_2=self.__motor_2._state[field],
             motor_3=self.__motor_3._state[field],
-=======
-            motor_1=FloatValue(value=getattr(self.__motor_1, field)),
-            motor_2=FloatValue(value=getattr(self.__motor_2, field)),
-            motor_3=FloatValue(value=getattr(self.__motor_3, field)),
->>>>>>> 75b0686d
         )
 
     def _build_grpc_cmd_msg_actuator(self, field: str) -> Float3D:
