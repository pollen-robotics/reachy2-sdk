--- conflicted
+++ resolved
@@ -1,6 +1,7 @@
 {
  "cells": [
   {
+   "attachments": {},
    "cell_type": "markdown",
    "id": "748878af",
    "metadata": {},
@@ -9,6 +10,7 @@
    ]
   },
   {
+   "attachments": {},
    "cell_type": "markdown",
    "id": "9d22811e",
    "metadata": {},
@@ -20,6 +22,7 @@
    ]
   },
   {
+   "attachments": {},
    "cell_type": "markdown",
    "id": "923aca0f",
    "metadata": {},
@@ -28,6 +31,7 @@
    ]
   },
   {
+   "attachments": {},
    "cell_type": "markdown",
    "id": "5355d81b",
    "metadata": {},
@@ -48,6 +52,7 @@
    ]
   },
   {
+   "attachments": {},
    "cell_type": "markdown",
    "id": "3e47ec7d",
    "metadata": {},
@@ -66,6 +71,7 @@
    ]
   },
   {
+   "attachments": {},
    "cell_type": "markdown",
    "id": "f8dc8c30",
    "metadata": {},
@@ -91,6 +97,7 @@
    ]
   },
   {
+   "attachments": {},
    "cell_type": "markdown",
    "id": "c63162f5",
    "metadata": {},
@@ -99,6 +106,7 @@
    ]
   },
   {
+   "attachments": {},
    "cell_type": "markdown",
    "id": "edf24ed3",
    "metadata": {},
@@ -107,6 +115,7 @@
    ]
   },
   {
+   "attachments": {},
    "cell_type": "markdown",
    "id": "ee5315dc",
    "metadata": {},
@@ -117,6 +126,7 @@
    ]
   },
   {
+   "attachments": {},
    "cell_type": "markdown",
    "id": "b9402c92",
    "metadata": {},
@@ -145,6 +155,7 @@
    ]
   },
   {
+   "attachments": {},
    "cell_type": "markdown",
    "id": "f43c8934",
    "metadata": {},
@@ -169,6 +180,7 @@
    ]
   },
   {
+   "attachments": {},
    "cell_type": "markdown",
    "id": "b372f164",
    "metadata": {},
@@ -177,6 +189,7 @@
    ]
   },
   {
+   "attachments": {},
    "cell_type": "markdown",
    "id": "58ee1529",
    "metadata": {},
@@ -197,6 +210,7 @@
    ]
   },
   {
+   "attachments": {},
    "cell_type": "markdown",
    "id": "f2bb6457",
    "metadata": {},
@@ -223,6 +237,7 @@
    ]
   },
   {
+   "attachments": {},
    "cell_type": "markdown",
    "id": "c49deace",
    "metadata": {},
@@ -249,6 +264,7 @@
    ]
   },
   {
+   "attachments": {},
    "cell_type": "markdown",
    "id": "45a85811",
    "metadata": {},
@@ -273,11 +289,11 @@
    ]
   },
   {
+   "attachments": {},
    "cell_type": "markdown",
    "id": "b966a8a6",
    "metadata": {},
    "source": [
-<<<<<<< HEAD
     "Be careful that contrary to the quaternion that offers a unique representation of a rotation, it is not the case of the euler angles. Several angles combination can lead to the same orientation in space. For example:\n"
    ]
   },
@@ -296,6 +312,7 @@
    ]
   },
   {
+   "attachments": {},
    "cell_type": "markdown",
    "id": "68833679",
    "metadata": {},
@@ -314,14 +331,12 @@
    ]
   },
   {
+   "attachments": {},
    "cell_type": "markdown",
    "id": "e17de027",
    "metadata": {},
    "source": [
     "The head won't move."
-=======
-    "Be careful that contrary to the quaternion that offers a unique representation of a rotation, it is not the case of the euler angles. Several angles combination can lead to the same orientation in space.\n"
->>>>>>> c35f7d33
    ]
   },
   {
@@ -331,7 +346,7 @@
    "metadata": {},
    "outputs": [],
    "source": [
-    "reachy.head.set_pose('default')\n",
+    "reachy.set_pose('default')\n",
     "reachy.turn_off_smoothly()"
    ]
   }
