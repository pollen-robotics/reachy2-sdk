"""Example of how to draw a square with Reachy's right arm."""

import logging
import time

import numpy as np
import numpy.typing as npt

from reachy2_sdk import ReachySDK


def build_pose_matrix(x: float, y: float, z: float) -> npt.NDArray[np.float64]:
    """Build a 4x4 pose matrix for a given position in 3D space, with the effector at a fixed orientation.

    Args:
        x: The x-coordinate of the position.
        y: The y-coordinate of the position.
        z: The z-coordinate of the position.

    Returns:
        A 4x4 NumPy array representing the pose matrix.
    """
    # The effector is always at the same orientation in the world frame
    return np.array(
        [
            [0, 0, -1, x],
            [0, 1, 0, y],
            [1, 0, 0, z],
            [0, 0, 0, 1],
        ]
    )


def draw_square(reachy: ReachySDK) -> None:
    """Draw a square path with Reachy's right arm in 3D space.

    This function commands Reachy's right arm to move in a square pattern
    using four predefined positions (A, B, C, and D) in the world frame.
    The square is drawn by moving the arm sequentially through these positions:
    - A: (0.4, -0.5, -0.2)
    - B: (0.4, -0.5, 0)
    - C: (0.4, -0.3, 0)
    - D: (0.4, -0.3, -0.2)

    see https://docs.pollen-robotics.com/sdk/first-moves/kinematics/ for Reachy's coordinate system

    Each movement uses inverse kinematics to calculate the required joint
    positions to achieve the target pose and then sends the commands to
    Reachy's arm to execute the movements.

    Args:
        reachy: An instance of the ReachySDK used to control the robot.
    """
    # Going from A to B
    target_pose = build_pose_matrix(0.4, -0.5, 0)
    ik = reachy.r_arm.inverse_kinematics(target_pose)
    reachy.r_arm.goto(ik, duration=2.0, degrees=True)

    current_pos = reachy.r_arm.forward_kinematics()
    print("Pose B: ", current_pos)

    # Going from B to C
    target_pose = build_pose_matrix(0.4, -0.3, 0)
    ik = reachy.r_arm.inverse_kinematics(target_pose)
    reachy.r_arm.goto(ik, duration=2.0, degrees=True)

    current_pos = reachy.r_arm.forward_kinematics()
    print("Pose C: ", current_pos)

    # Going from C to D
    target_pose = build_pose_matrix(0.4, -0.3, -0.2)
    ik = reachy.r_arm.inverse_kinematics(target_pose)
    reachy.r_arm.goto(ik, duration=2.0, degrees=True)

    current_pos = reachy.r_arm.forward_kinematics()
    print("Pose D: ", current_pos)

    # Going from D to A
    target_pose = build_pose_matrix(0.4, -0.5, -0.2)
    ik = reachy.r_arm.inverse_kinematics(target_pose)
    reachy.r_arm.goto(ik, duration=2.0, degrees=True, wait=True)

    current_pos = reachy.r_arm.forward_kinematics()
    print("Pose A: ", current_pos)


def goto_to_point_A(reachy: ReachySDK) -> None:
    """Move Reachy's right arm to Point A in 3D space.

    This function commands Reachy's right arm to move to a specified target position
    (Point A) in the world frame, which is located at (0.4, -0.5, -0.2).

    Args:
        reachy: An instance of the ReachySDK used to control the robot.
    """
    # position of point A in space
    target_pose = build_pose_matrix(0.4, -0.5, -0.2)
    # get the position in the joint space
    joints_positions = reachy.r_arm.inverse_kinematics(target_pose)
    # move Reachy's right arm to this point
<<<<<<< HEAD
    reachy.r_arm.goto(joints_positions, duration=2)
=======
    reachy.r_arm.goto_joints(joints_positions, duration=2, wait=True)
>>>>>>> b44ff48b


if __name__ == "__main__":
    print("Reachy SDK example: draw square")

    logging.basicConfig(level=logging.INFO)
    reachy = ReachySDK(host="localhost")

    if not reachy.is_connected:
        exit("Reachy is not connected.")

    print("Turning on Reachy")
    reachy.turn_on()

    time.sleep(0.2)

    print("Set to Elbow 90 pose ...")
    goto_ids = reachy.goto_posture("elbow_90", wait=True)
    # wait_for_pose_to_finish(goto_ids)

    print("Move to point A")
    goto_to_point_A(reachy)

    print("Draw a square with the right arm ...")
    draw_square(reachy)

    print("Set to Zero pose ...")
    goto_ids = reachy.goto_posture("default", wait=True)
    # wait_for_pose_to_finish(goto_ids)

    print("Turning off Reachy")
    reachy.turn_off()

    time.sleep(0.2)

    exit("Exiting example")<|MERGE_RESOLUTION|>--- conflicted
+++ resolved
@@ -98,11 +98,7 @@
     # get the position in the joint space
     joints_positions = reachy.r_arm.inverse_kinematics(target_pose)
     # move Reachy's right arm to this point
-<<<<<<< HEAD
-    reachy.r_arm.goto(joints_positions, duration=2)
-=======
-    reachy.r_arm.goto_joints(joints_positions, duration=2, wait=True)
->>>>>>> b44ff48b
+    reachy.r_arm.goto(joints_positions, duration=2, wait=True)
 
 
 if __name__ == "__main__":
