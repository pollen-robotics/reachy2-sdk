{
 "cells": [
  {
   "cell_type": "markdown",
   "id": "0",
   "metadata": {},
   "source": [
    "# Arm and Gripper"
   ]
  },
  {
   "cell_type": "markdown",
   "id": "1",
   "metadata": {},
   "source": [
    "In the previous tutorial, we explored the concept of *moves* and basic control. Now, let's delve deeper into what we can do with Reachy's arms and grippers."
   ]
  },
  {
   "cell_type": "markdown",
   "id": "2",
   "metadata": {},
   "source": [
    "## Initialize Your Robot"
   ]
  },
  {
   "cell_type": "markdown",
   "id": "3",
   "metadata": {},
   "source": [
    "First, connect to your robot:"
   ]
  },
  {
   "cell_type": "code",
   "execution_count": 15,
   "id": "4",
   "metadata": {},
   "outputs": [],
   "source": [
    "from reachy2_sdk import ReachySDK\n",
    "import time\n",
    "\n",
<<<<<<< HEAD
    "reachy = ReachySDK(host='10.0.0.201')  # Replace with the actual IP or the .local address of your Reachy"
=======
    "reachy = ReachySDK(host='10.0.0.254')  # Replace with the actual IP"
>>>>>>> f21aa4d9
   ]
  },
  {
   "cell_type": "markdown",
   "id": "5",
   "metadata": {},
   "source": [
    "Next, we need to turn on the parts we want to use:"
   ]
  },
  {
   "cell_type": "code",
   "execution_count": 16,
   "id": "6",
   "metadata": {},
   "outputs": [],
   "source": [
    "reachy.l_arm.turn_on()\n",
    "reachy.r_arm.turn_on()"
   ]
  },
  {
   "cell_type": "markdown",
   "id": "7",
   "metadata": {},
   "source": [
    "Since the grippers are part of the arms, they will also be turned on. You could, of course, turn on the whole robot by calling `reachy.turn_on()` directly.\n",
    "Let's check if the arms are on:"
   ]
  },
  {
   "cell_type": "code",
   "execution_count": 17,
   "id": "8",
   "metadata": {},
   "outputs": [
    {
     "name": "stdout",
     "output_type": "stream",
     "text": [
      "True\n",
      "True\n"
     ]
    }
   ],
   "source": [
    "print(reachy.r_arm.is_on())\n",
    "print(reachy.l_arm.is_on())"
   ]
  },
  {
   "cell_type": "markdown",
   "id": "67c111a8",
   "metadata": {},
   "source": [
    "## Control the arms\n",
    "\n",
    "Arms can be controlled in two spaces:\n",
    "\n",
    "* the **joint space**, which allows to read and write directly the angle values of each joint of the arm\n",
    "* the **cartesian space**, which consists in controlling the end effector position and orientation in Reachy's coordinate system\n",
    "\n",
    "> Both spaces are quite different, and **we advise not to mix them** if you are not familiar with the output.\n",
    "In fact, values of the joint space are expressed in each actuator (respectively shoulder, elbow and wrist), whereas commands in cartesian space are expressed in Reachy's coordinate system"
   ]
  },
  {
   "cell_type": "markdown",
   "id": "90eb021f",
   "metadata": {},
   "source": [
    "### Joint space"
   ]
  },
  {
   "cell_type": "markdown",
   "id": "10",
   "metadata": {},
   "source": [
    "Reachy's arm offers 7 degrees of freedom. It also gives access to one joint for the gripper.\n",
    "The arm is divided as follow:\n",
    "- shoulder, composed of 2 joints (pitch and roll)\n",
    "- elbow, composed of 2 joints (yaw and pitch)\n",
    "- wrist, composed of 3 joints (roll, pitch and yaw)\n",
    "\n",
    "We refer to the shoulder, elbow and wrist as actuators.\n",
<<<<<<< HEAD
    "For some actions, such as changing the compliancy, this is the lowest level of control you will have.\n",
=======
    "For some actions, such as changing the compliancy, it is the lowest level of control you will have.\n",
>>>>>>> f21aa4d9
    "\n",
    "You can inspect the details of the arm with:"
   ]
  },
  {
   "cell_type": "code",
   "execution_count": 18,
   "id": "11",
   "metadata": {},
   "outputs": [
    {
     "data": {
      "text/plain": [
       "{'shoulder.pitch': <OrbitaJoint axis_type=\"pitch\" present_position=2.52 goal_position=2.52 >,\n",
       "'shoulder.roll': <OrbitaJoint axis_type=\"roll\" present_position=-10.9 goal_position=-10.9 >,\n",
       "'elbow.yaw': <OrbitaJoint axis_type=\"yaw\" present_position=-0.45 goal_position=-0.45 >,\n",
       "'elbow.pitch': <OrbitaJoint axis_type=\"pitch\" present_position=-1.8 goal_position=-1.8 >,\n",
       "'wrist.roll': <OrbitaJoint axis_type=\"roll\" present_position=14.46 goal_position=14.46 >,\n",
       "'wrist.pitch': <OrbitaJoint axis_type=\"pitch\" present_position=-10.4 goal_position=-10.4 >,\n",
       "'wrist.yaw': <OrbitaJoint axis_type=\"yaw\" present_position=-4.98 goal_position=-4.98 >}"
      ]
     },
     "execution_count": 18,
     "metadata": {},
     "output_type": "execute_result"
    }
   ],
   "source": [
    "reachy.r_arm.joints"
   ]
  },
  {
   "cell_type": "code",
   "execution_count": 19,
   "id": "12",
   "metadata": {},
   "outputs": [
    {
     "data": {
      "text/plain": [
       "{'shoulder.pitch': <OrbitaJoint axis_type=\"pitch\" present_position=11.11 goal_position=11.11 >,\n",
       "'shoulder.roll': <OrbitaJoint axis_type=\"roll\" present_position=8.82 goal_position=8.82 >,\n",
       "'elbow.yaw': <OrbitaJoint axis_type=\"yaw\" present_position=0.39 goal_position=0.39 >,\n",
       "'elbow.pitch': <OrbitaJoint axis_type=\"pitch\" present_position=-22.6 goal_position=-22.6 >,\n",
       "'wrist.roll': <OrbitaJoint axis_type=\"roll\" present_position=9.9 goal_position=9.9 >,\n",
       "'wrist.pitch': <OrbitaJoint axis_type=\"pitch\" present_position=-10.54 goal_position=-10.54 >,\n",
       "'wrist.yaw': <OrbitaJoint axis_type=\"yaw\" present_position=-4.75 goal_position=-4.75 >}"
      ]
     },
     "execution_count": 19,
     "metadata": {},
     "output_type": "execute_result"
    }
   ],
   "source": [
    "reachy.l_arm.joints"
   ]
  },
  {
   "cell_type": "markdown",
   "id": "13",
   "metadata": {},
   "source": [
    "You can easily access the position of each joint in one call with `get_joint_positions()`"
   ]
  },
  {
   "cell_type": "code",
   "execution_count": 20,
   "id": "14",
   "metadata": {},
   "outputs": [
    {
     "data": {
      "text/plain": [
       "[2.521882999600305,\n",
       " -10.903060000395326,\n",
       " -0.447749582584748,\n",
       " -1.8009985810575369,\n",
       " 14.460403520150972,\n",
       " -10.402762304070233,\n",
       " -4.982791192932614]"
      ]
     },
     "execution_count": 20,
     "metadata": {},
     "output_type": "execute_result"
    }
   ],
   "source": [
    "reachy.r_arm.get_joints_positions(round=3)"
   ]
  },
  {
   "cell_type": "code",
   "execution_count": 21,
   "id": "15",
   "metadata": {},
   "outputs": [
    {
     "data": {
      "text/plain": [
       "[11.112125260700248,\n",
       " 8.822342761267553,\n",
       " 0.39168899070287005,\n",
       " -22.602229774974415,\n",
       " 9.89664699411958,\n",
       " -10.541729332923312,\n",
       " -4.748511862419768]"
      ]
     },
     "execution_count": 21,
     "metadata": {},
     "output_type": "execute_result"
    }
   ],
   "source": [
    "reachy.l_arm.get_joints_positions(round=3)"
   ]
  },
  {
   "cell_type": "markdown",
   "id": "16",
   "metadata": {},
   "source": [
    "#### Move the arms in joint space"
   ]
  },
  {
   "cell_type": "markdown",
   "id": "17",
   "metadata": {},
   "source": [
    "The simplest way to move an arm is to set the angle of each joint. Define a joint positions list:"
   ]
  },
  {
   "cell_type": "code",
   "execution_count": 22,
   "id": "18",
   "metadata": {},
   "outputs": [],
   "source": [
    "r_elbow_at_90_deg = [0, -15, -15, -90, 0, 0, 0]\n",
    "l_elbow_at_90_deg = [0, 15, 15, -90, 0, 0, 0]"
   ]
  },
  {
   "cell_type": "markdown",
   "id": "19",
   "metadata": {},
   "source": [
    "Send the joint goal positions to the arm with `goto_joints()`"
   ]
  },
  {
   "cell_type": "code",
   "execution_count": 23,
   "id": "20",
   "metadata": {},
   "outputs": [],
   "source": [
    "reachy.r_arm.goto_joints(r_elbow_at_90_deg)\n",
    "reachy.l_arm.goto_joints(l_elbow_at_90_deg)\n",
    "while reachy.r_arm.get_move_playing().id != -1:\n",
    "    time.sleep(0.5)"
   ]
  },
  {
   "cell_type": "markdown",
   "id": "21",
   "metadata": {},
   "source": [
    "In order to easily move a single joint, we can use the `goto()` method on a given joint:"
   ]
  },
  {
   "cell_type": "code",
   "execution_count": 11,
   "id": "22",
   "metadata": {},
   "outputs": [],
   "source": [
    "reachy.r_arm.elbow.pitch.goto(0)\n",
    "\n",
    "while reachy.r_arm.get_move_playing().id != -1:\n",
    "    time.sleep(0.5)"
   ]
  },
  {
   "cell_type": "markdown",
   "id": "23",
   "metadata": {},
   "source": [
    "This method works exactly like a move on the part. All gotos sent to joints are stacked on the part they belong to.\n",
    "For example:"
   ]
  },
  {
   "cell_type": "code",
   "execution_count": null,
   "id": "24",
   "metadata": {},
   "outputs": [],
   "source": [
    "part_move_id = reachy.r_arm.goto_joints([-10, -15, -15, -90, 0, 0, 0])\n",
    "joint_move_id = reachy.r_arm.elbow.pitch.goto(0)\n",
    "\n",
    "print(part_move_id)\n",
    "print(joint_move_id)\n",
    "\n",
    "print(reachy.r_arm.get_moves_queue())"
   ]
  },
  {
   "cell_type": "markdown",
   "id": "25",
   "metadata": {},
   "source": [
    "`reachy.r_arm.elbow.pitch.goto(0)` command is stacked in r_arm moves queue.\n",
    "The move on the elbow will be played when the previous command sent using `goto_joints()` will be over."
   ]
  },
  {
   "cell_type": "markdown",
   "id": "26",
   "metadata": {},
   "source": [
    "The arms should have moved in a way similar to what we saw in the [move tutorial](moves_introduction.ipynb). You already know that you can specify the duration or the interpolation mode of this kind of movement.\n",
    "\n",
    "We've only seen movements expressed in the 'joint space', i.e., defined by a set of angles. How can we know the position of the gripper in space, or how can we reach an object for which we know its position? That's where kinematics come in."
   ]
  },
  {
   "cell_type": "markdown",
   "id": "9495ca66",
   "metadata": {},
   "source": [
    "### Kinematics"
   ]
  },
  {
   "cell_type": "markdown",
   "id": "28",
   "metadata": {},
   "source": [
    "The kinematic model describes the motion of a robot in mathematical form without considering the forces and torque affecting it. It only focuses on the geometric relationship between elements.\n",
    "\n",
    "We have defined the whole kinematic model of the arm. This means the translation and rotation required to go from one joint to the next one. \n",
    "\n",
    "[Long story](https://docs.pollen-robotics.com/sdk/first-moves/kinematics/) short, there are two types of kinematics:\n",
    "- Forward kinematics: from the joints position, the position in space of the gripper is computed\n",
    "- Inverse kinematics: from a given position of the gripper to reach, all joints positions are computed\n",
    "\n",
    "> You can easily use forward kinematics and inverse kinematics to switch respectively from joint space to cartesian space and from cartesian space to joint space."
   ]
  },
  {
   "cell_type": "markdown",
   "id": "29",
   "metadata": {},
   "source": [
    "#### Forward Kinematics"
   ]
  },
  {
   "cell_type": "markdown",
   "id": "30",
   "metadata": {},
   "source": [
    "Each arm has a `forward_kinematics` method that computes a 4x4 pose matrix (position and orientation of the gripper in space). For instance, the previous movement left the left elbow at 90°. The position of the gripper is:"
   ]
  },
  {
   "cell_type": "code",
   "execution_count": null,
   "id": "31",
   "metadata": {},
   "outputs": [],
   "source": [
    "reachy.l_arm.forward_kinematics()"
   ]
  },
  {
   "cell_type": "markdown",
   "id": "32",
   "metadata": {},
   "source": [
    "It is not mandatory to move the arm to compute forward kinematics. This can be done for any set of joint positions such as:"
   ]
  },
  {
   "cell_type": "code",
   "execution_count": null,
   "id": "33",
   "metadata": {},
   "outputs": [],
   "source": [
    "reachy.l_arm.forward_kinematics([10, 0, 0, -90, 0, 0, 0])"
   ]
  },
  {
   "cell_type": "markdown",
   "id": "34",
   "metadata": {},
   "source": [
    "Reachy didn't move, but you know where it would have gone with an additional 10° applied to the shoulder joint."
   ]
  },
  {
   "cell_type": "markdown",
   "id": "35",
   "metadata": {},
   "source": [
    "#### Inverse Kinematics"
   ]
  },
  {
   "cell_type": "markdown",
   "id": "36",
   "metadata": {},
   "source": [
    "Inverse kinematics works in the opposite way. Let's say you want to reach an object for which you know its position. What would be the set of joint positions to provide to `goto_joints`?"
   ]
  },
  {
   "cell_type": "code",
   "execution_count": null,
   "id": "37",
   "metadata": {},
   "outputs": [],
   "source": [
    "import numpy as np\n",
    "target = np.identity(4)\n",
    "target = np.array([[0, 0, -1, 0.3],\n",
    "    [0, 1, 0, 0.1],\n",
    "    [1, 0, 0, -0.3],\n",
    "    [0, 0, 0, 1]])\n",
    "target"
   ]
  },
  {
   "cell_type": "code",
   "execution_count": null,
   "id": "38",
   "metadata": {},
   "outputs": [],
   "source": [
    "joints_positions = reachy.l_arm.inverse_kinematics(target)\n",
    "joints_positions"
   ]
  },
  {
   "cell_type": "code",
   "execution_count": null,
   "id": "39",
   "metadata": {},
   "outputs": [],
   "source": [
    "reachy.l_arm.goto_joints(joints_positions)"
   ]
  },
  {
   "cell_type": "code",
   "execution_count": null,
   "id": "40",
   "metadata": {},
   "outputs": [],
   "source": [
    "reachy.l_arm.set_pose(\"default\")\n",
    "reachy.l_arm.goto_from_matrix(target)\n",
    "\n",
    "while reachy.l_arm.get_move_playing().id != -1:\n",
    "    time.sleep(0.5)"
   ]
  },
  {
   "cell_type": "markdown",
   "id": "41",
   "metadata": {},
   "source": [
    "> All these moves are illustrated in [draw_square](draw_square.py). Check it out to see how to make Reachy draw a square with its right arm!"
   ]
  },
  {
   "cell_type": "markdown",
   "id": "c731a553",
   "metadata": {},
   "source": [
    "### Cartesian space"
   ]
  },
  {
   "cell_type": "markdown",
   "id": "84e1c9ec",
   "metadata": {},
   "source": [
    "Controlling the arm in cartesian space allows you to control the position of the gripper in Reachy's coordinate system. It is the recommended way to control the robot for grasping goals.  \n",
    "Let's got back to the *elbow_90* pose:"
   ]
  },
  {
   "cell_type": "code",
   "execution_count": null,
   "id": "3a2d1aef",
   "metadata": {},
   "outputs": [],
   "source": [
    "reachy.l_arm.set_pose('elbow_90')\n",
    "\n",
    "while reachy.l_arm.get_move_playing().id != -1:\n",
    "    time.sleep(0.5)"
   ]
  },
  {
   "cell_type": "markdown",
   "id": "79eb24c9",
   "metadata": {},
   "source": [
    "You can easily access the current pose of the gripper using the previously seen method `forward_kinematics()`"
   ]
  },
  {
   "cell_type": "code",
   "execution_count": null,
   "id": "99f5e078",
   "metadata": {},
   "outputs": [],
   "source": [
    "current_pose = reachy.l_arm.forward_kinematics()\n",
    "print(current_pose)"
   ]
  },
  {
   "cell_type": "markdown",
   "id": "4c24ea5b",
   "metadata": {},
   "source": [
    "#### Move the arms in cartesian space"
   ]
  },
  {
   "cell_type": "markdown",
   "id": "5c2d8f96",
   "metadata": {},
   "source": [
    "To control the arm in cartesian space, use the `goto_from_matrix(...)` method.  \n",
    "Let's use it on the current_pose:"
   ]
  },
  {
   "cell_type": "code",
   "execution_count": null,
   "id": "287809df",
   "metadata": {},
   "outputs": [],
   "source": [
    "reachy.l_arm.goto_from_matrix(current_pose)"
   ]
  },
  {
   "cell_type": "markdown",
   "id": "e8e8f6e0",
   "metadata": {},
   "source": [
    "As you have just seen, the arm moved meanwhile the gripper is in the exact same position and orientation: that's because the computed inverse kinematics solution is different from the joints we decided to choose in joint space (`set_pose()` is in fact a joint space method).  \n",
    "\n",
    "Let's send the arm to a new goal pose.  \n",
    "We need to define a pose 4x4 matrix as the new goal pose for the gripper:"
   ]
  },
  {
   "cell_type": "code",
   "execution_count": null,
   "id": "44b3b11e",
   "metadata": {},
   "outputs": [],
   "source": [
    "new_pose = current_pose.copy()\n",
    "new_pose[0, 3] += 0.1\n",
    "print(new_pose)"
   ]
  },
  {
   "cell_type": "markdown",
   "id": "86dcfc37",
   "metadata": {},
   "source": [
    "This new_pose is translated 10cm front in Reachy's coordinate system (+10cm on Reachy's x axis).  \n",
    "You can send it to the robot:"
   ]
  },
  {
   "cell_type": "code",
   "execution_count": null,
   "id": "529c47bb",
   "metadata": {},
   "outputs": [],
   "source": [
    "reachy.l_arm.goto_from_matrix(new_pose)"
   ]
  },
  {
   "cell_type": "markdown",
   "id": "8fdc8d70",
   "metadata": {},
   "source": [
    "To simplify your life, you have access to functions to easily compute translation or rotation.  \n",
    "Use the `translate_by(...)` method to send the gripper back to the previous pose, asking for a translation 10cm back (-10cm on Reachy's x axis):"
   ]
  },
  {
   "cell_type": "code",
   "execution_count": null,
   "id": "a25aad8c",
   "metadata": {},
   "outputs": [],
   "source": [
    "reachy.l_arm.translate_by(-0.1, 0, 0, frame='robot')"
   ]
  },
  {
   "cell_type": "markdown",
   "id": "362b1464",
   "metadata": {},
   "source": [
    "You can easily make the gripper rotate with the `rotate_by(...)` method:"
   ]
  },
  {
   "cell_type": "code",
   "execution_count": null,
   "id": "35460f73",
   "metadata": {},
   "outputs": [],
   "source": [
    "reachy.l_arm.rotate_by(10, 0, 0, frame='gripper')"
   ]
  },
  {
   "cell_type": "markdown",
   "id": "f43bdfba",
   "metadata": {},
   "source": [
    "The gripper rotate by 10 degrees around the x axis of the gripper.  \n",
    "For both functions, you need to specify a frame:\n",
    "* setting **gripper** as frame will translate or rotate in the gripper coordinate system\n",
    "* setting **robot** as frame will translate or rotate directly in Reachy's coordinate system"
   ]
  },
  {
   "cell_type": "markdown",
   "id": "d7c76b82",
   "metadata": {},
   "source": [
    "If you want to compute a translation or rotation without making the robot move, you can call `get_translation_by(...)` and `get_rotation_by(...)` to get the corresponding pose 4x4 matrix:"
   ]
  },
  {
   "cell_type": "code",
   "execution_count": null,
   "id": "909bef89",
   "metadata": {},
   "outputs": [],
   "source": [
    "reachy.l_arm.get_translation_by(-0.1, 0.2, -0.1, frame='gripper')"
   ]
  },
  {
   "cell_type": "code",
   "execution_count": null,
   "id": "7c7e34f7",
   "metadata": {},
   "outputs": [],
   "source": [
    "reachy.l_arm.get_rotation_by(-10, 20, 0, frame='gripper')"
   ]
  },
  {
   "cell_type": "markdown",
   "id": "42",
   "metadata": {},
   "source": [
    "## Gripper Control"
   ]
  },
  {
   "cell_type": "markdown",
   "id": "43",
   "metadata": {},
   "source": [
    "Finally, you may want to open or close a gripper to grab an object! Use the `close` or `open` method to do so:"
   ]
  },
  {
   "cell_type": "code",
   "execution_count": null,
   "id": "44",
   "metadata": {},
   "outputs": [],
   "source": [
    "reachy.l_arm.gripper.close()\n",
    "time.sleep(1)\n",
    "reachy.l_arm.gripper.open()"
   ]
  },
  {
   "cell_type": "markdown",
   "id": "45",
   "metadata": {},
   "source": [
    "Of course, you can partially open the gripper, and get its current state:"
   ]
  },
  {
   "cell_type": "code",
   "execution_count": null,
   "id": "46",
   "metadata": {},
   "outputs": [],
   "source": [
    "reachy.l_arm.gripper.set_opening(55)\n",
    "time.sleep(1)\n",
    "reachy.l_arm.gripper.opening"
   ]
  },
  {
   "cell_type": "markdown",
   "id": "47",
   "metadata": {},
   "source": [
    "# Set robot back to compliant mode"
   ]
  },
  {
   "cell_type": "code",
   "execution_count": null,
   "id": "48",
   "metadata": {},
   "outputs": [],
   "source": [
    "reachy.set_pose('default', duration=5)\n",
    "reachy.set_pose('default')\n",
    "while reachy.l_arm.get_move_playing().id != -1 or reachy.r_arm.get_move_playing().id != -1 or reachy.head.get_move_playing().id != -1:\n",
    "    time.sleep(0.5)\n",
    "    \n",
    "reachy.turn_off_smoothly()"
   ]
  }
 ],
 "metadata": {
  "kernelspec": {
   "display_name": "Python 3 (ipykernel)",
   "language": "python",
   "name": "python3"
  },
  "language_info": {
   "codemirror_mode": {
    "name": "ipython",
    "version": 3
   },
   "file_extension": ".py",
   "mimetype": "text/x-python",
   "name": "python",
   "nbconvert_exporter": "python",
   "pygments_lexer": "ipython3",
<<<<<<< HEAD
   "version": "3.12.4"
=======
   "version": "3.10.12"
>>>>>>> f21aa4d9
  }
 },
 "nbformat": 4,
 "nbformat_minor": 5
}<|MERGE_RESOLUTION|>--- conflicted
+++ resolved
@@ -42,11 +42,7 @@
     "from reachy2_sdk import ReachySDK\n",
     "import time\n",
     "\n",
-<<<<<<< HEAD
-    "reachy = ReachySDK(host='10.0.0.201')  # Replace with the actual IP or the .local address of your Reachy"
-=======
     "reachy = ReachySDK(host='10.0.0.254')  # Replace with the actual IP"
->>>>>>> f21aa4d9
    ]
   },
   {
@@ -133,11 +129,7 @@
     "- wrist, composed of 3 joints (roll, pitch and yaw)\n",
     "\n",
     "We refer to the shoulder, elbow and wrist as actuators.\n",
-<<<<<<< HEAD
-    "For some actions, such as changing the compliancy, this is the lowest level of control you will have.\n",
-=======
     "For some actions, such as changing the compliancy, it is the lowest level of control you will have.\n",
->>>>>>> f21aa4d9
     "\n",
     "You can inspect the details of the arm with:"
    ]
@@ -804,11 +796,7 @@
    "name": "python",
    "nbconvert_exporter": "python",
    "pygments_lexer": "ipython3",
-<<<<<<< HEAD
-   "version": "3.12.4"
-=======
    "version": "3.10.12"
->>>>>>> f21aa4d9
   }
  },
  "nbformat": 4,
