{
 "cells": [
  {
   "cell_type": "markdown",
   "id": "0c52fc2b",
   "metadata": {},
   "source": [
    "# Arm and Gripper"
   ]
  },
  {
   "cell_type": "markdown",
   "id": "3f89c050",
   "metadata": {},
   "source": [
    "In the previous tutorial, we explored the concept of *moves* and basic control. Now, let's delve deeper into what we can do with Reachy's arms and grippers."
   ]
  },
  {
   "cell_type": "markdown",
   "id": "1f35ddce",
   "metadata": {},
   "source": [
    "## Initialize Your Robot"
   ]
  },
  {
   "cell_type": "markdown",
   "id": "f226e41b",
   "metadata": {},
   "source": [
    "First, connect to your robot:"
   ]
  },
  {
   "cell_type": "code",
   "execution_count": null,
   "id": "f2d8265b",
   "metadata": {},
   "outputs": [],
   "source": [
    "from reachy2_sdk import ReachySDK\n",
    "import time\n",
    "\n",
    "reachy = ReachySDK(host='localhost')  # Replace with the actual IP"
   ]
  },
  {
   "cell_type": "markdown",
   "id": "923aca0f",
   "metadata": {},
   "source": [
    "Next, we need to turn on the parts we want to use:"
   ]
  },
  {
   "cell_type": "code",
   "execution_count": null,
   "id": "a0c2d4ab",
   "metadata": {},
   "outputs": [],
   "source": [
    "reachy.l_arm.turn_on()\n",
    "reachy.r_arm.turn_on()\n",
    "time.sleep(0.1)"
   ]
  },
  {
   "cell_type": "markdown",
   "id": "f0549ff9",
   "metadata": {},
   "source": [
    "Since the grippers are part of the arms, they will also be turned on. You could, of course, turn on the whole robot by calling `reachy.turn_on()` directly.\n",
    "Let's check if the arms are on:"
   ]
  },
  {
   "cell_type": "code",
   "execution_count": null,
   "id": "354eae56",
   "metadata": {},
   "outputs": [],
   "source": [
    "print(reachy.r_arm.is_on())\n",
    "print(reachy.l_arm.is_on())"
   ]
  },
  {
   "cell_type": "markdown",
   "id": "edf24ed3",
   "metadata": {},
   "source": [
    "## Check Arm Joints"
   ]
  },
  {
   "cell_type": "markdown",
   "id": "d24a569e",
   "metadata": {},
   "source": [
    "Reachy's arm offers 7 degrees of freedom. It also gives access to one joint for the gripper.\n",
    "The arm is divided as follow:\n",
    "- shoulder, composed of 2 joints (pitch and roll)\n",
    "- elbow, composed of 2 joints (yaw and pitch)\n",
    "- wrist, composed of 3 joints (roll, pitch and yaw)\n",
    "\n",
    "We refer to the shoulder, elbow and wrist as actuators.\n",
    "For some actions, such as changing the compliancy, is the the lowest level of control you will have.\n",
    "\n",
    "You can inspect the details of the arm with:"
   ]
  },
  {
   "cell_type": "code",
   "execution_count": null,
   "id": "38ab4fea",
   "metadata": {},
   "outputs": [],
   "source": [
    "reachy.r_arm.joints"
   ]
  },
  {
   "cell_type": "code",
   "execution_count": null,
   "id": "f9a91eed",
   "metadata": {},
   "outputs": [],
   "source": [
    "reachy.l_arm.joints"
   ]
  },
  {
   "cell_type": "markdown",
   "id": "729c9bb0",
   "metadata": {},
   "source": [
    "You can easily access the position of each joint in one call with `get_joint_positions()`"
   ]
  },
  {
   "cell_type": "code",
   "execution_count": null,
   "id": "6744e69c",
   "metadata": {},
   "outputs": [],
   "source": [
    "reachy.r_arm.get_joints_positions()"
   ]
  },
  {
   "cell_type": "code",
   "execution_count": null,
   "id": "ed014768",
   "metadata": {},
   "outputs": [],
   "source": [
    "reachy.l_arm.get_joints_positions()"
   ]
  },
  {
   "cell_type": "markdown",
   "id": "b966a8a6",
   "metadata": {},
   "source": [
    "## Move the Arms"
   ]
  },
  {
   "cell_type": "markdown",
   "id": "0a5a3cf5",
   "metadata": {},
   "source": [
    "The simplest way to move an arm is to set the angle of each joint. Define a joint positions list:"
   ]
  },
  {
   "cell_type": "code",
   "execution_count": null,
   "id": "1eb4d748",
   "metadata": {},
   "outputs": [],
   "source": [
    "r_elbow_at_90_deg = [0, -10, -15, -90, 0, 0, 0]\n",
    "l_elbow_at_90_deg = [0, 10, 15, -90, 0, 0, 0]"
   ]
  },
  {
   "cell_type": "markdown",
   "id": "7ce160b9",
   "metadata": {},
   "source": [
    "Send the joint goal positions to the arm with `goto_joints()`"
   ]
  },
  {
   "cell_type": "code",
   "execution_count": null,
   "id": "1ecd0843",
   "metadata": {},
   "outputs": [],
   "source": [
<<<<<<< HEAD
    "reachy.r_arm.goto_joints(elbow_at_90_deg)\n",
    "reachy.l_arm.goto_joints(elbow_at_90_deg)\n",
    "while reachy.r_arm.get_move_playing().id != -1:\n",
    "    time.sleep(0.5)"
=======
    "reachy.r_arm.goto_joints(r_elbow_at_90_deg)\n",
    "reachy.l_arm.goto_joints(l_elbow_at_90_deg)"
>>>>>>> c35f7d33
   ]
  },
  {
   "attachments": {},
   "cell_type": "markdown",
   "id": "c14b5ab8",
   "metadata": {},
   "source": [
    "In order to easily move a single joint, we can use the `goto()` method on a given joint:"
   ]
  },
  {
   "cell_type": "code",
   "execution_count": null,
   "id": "e34df82f",
   "metadata": {},
   "outputs": [],
   "source": [
    "reachy.r_arm.elbow.pitch.goto(0)\n",
    "\n",
    "while reachy.r_arm.get_move_playing().id != -1:\n",
    "    time.sleep(0.5)"
   ]
  },
  {
   "attachments": {},
   "cell_type": "markdown",
   "id": "dbdf6d92",
   "metadata": {},
   "source": [
    "This method works exactly like a move on the part. All gotos sent to joints are stacked on the part they belong to.\n",
    "For example:"
   ]
  },
  {
   "cell_type": "code",
   "execution_count": null,
   "id": "99dce0fe",
   "metadata": {},
   "outputs": [],
   "source": [
    "part_move_id = reachy.r_arm.goto_joints([-10, -15, -15, -90, 0, 0, 0])\n",
    "joint_move_id = reachy.r_arm.elbow.pitch.goto(0)\n",
    "\n",
    "print(part_move_id)\n",
    "print(joint_move_id)\n",
    "\n",
    "print(reachy.r_arm.get_moves_queue())"
   ]
  },
  {
   "attachments": {},
   "cell_type": "markdown",
   "id": "4ad46437",
   "metadata": {},
   "source": [
    "`reachy.r_arm.elbow.pitch.goto(0)` command is stacked in r_arm moves queue.\n",
    "The move on the elbow will be played when the previous command sent using `goto_joints()` will be over."
   ]
  },
  {
   "attachments": {},
   "cell_type": "markdown",
   "id": "cc2bf8b1",
   "metadata": {},
   "source": [
    "The arms should have moved in a way similar to what we saw in the [move tutorial](moves_introduction.ipynb). You already know that you can specify the duration or the interpolation mode of this kind of movement.\n",
    "\n",
    "We've only seen movements expressed in the 'joint space', i.e., defined by a set of angles. How can we know the position of the gripper in space, or how can we reach an object for which we know its position? That's where kinematics come in."
   ]
  },
  {
   "cell_type": "markdown",
   "id": "6adc9be3",
   "metadata": {},
   "source": [
    "## Kinematics"
   ]
  },
  {
   "cell_type": "markdown",
   "id": "5f4bf763",
   "metadata": {},
   "source": [
    "The kinematic model describes the motion of a robot in mathematical form without considering the forces and torque affecting it. It only focuses on the geometric relationship between elements.\n",
    "\n",
    "We have defined the whole kinematic model of the arm. This means the translation and rotation required to go from one joint to the next one. \n",
    "\n",
    "[Long story](https://docs.pollen-robotics.com/sdk/first-moves/kinematics/) short, there are two types of kinematics:\n",
    "- Forward kinematics: from the joints position, the position in space of the gripper is computed\n",
    "- Inverse kinematics: from a given position of the gripper to reach, all joints positions are computed"
   ]
  },
  {
   "cell_type": "markdown",
   "id": "4fc61e8d",
   "metadata": {},
   "source": [
    "### Forward Kinematics"
   ]
  },
  {
   "cell_type": "markdown",
   "id": "e5ff1aa7",
   "metadata": {},
   "source": [
    "Each arm has a `forward_kinematics` method that computes a 4x4 pose matrix (position and orientation of the gripper in space). For instance, the previous movement left the left elbow at 90°. The position of the gripper is:"
   ]
  },
  {
   "cell_type": "code",
   "execution_count": null,
   "id": "70f9fb46",
   "metadata": {},
   "outputs": [],
   "source": [
    "reachy.l_arm.forward_kinematics()"
   ]
  },
  {
   "cell_type": "markdown",
   "id": "b7dc0089",
   "metadata": {},
   "source": [
    "It is not mandatory to move the arm to compute forward kinematics. This can be done for any set of joint positions such as:"
   ]
  },
  {
   "cell_type": "code",
   "execution_count": null,
   "id": "2fa7129a",
   "metadata": {},
   "outputs": [],
   "source": [
    "reachy.l_arm.forward_kinematics([10, 10, 15, -90, 0, 0, 0])"
   ]
  },
  {
   "cell_type": "markdown",
   "id": "4159b168",
   "metadata": {},
   "source": [
    "Reachy didn't move, but you know where it would have gone with an additional 10° applied to the shoulder joint."
   ]
  },
  {
   "cell_type": "markdown",
   "id": "8648377a",
   "metadata": {},
   "source": [
    "### Inverse Kinematics"
   ]
  },
  {
   "cell_type": "markdown",
   "id": "4b069dfb",
   "metadata": {},
   "source": [
    "Inverse kinematics works in the opposite way. Let's say you want to reach an object for which you know its position. What would be the set of joint positions to provide to `goto_joints`?"
   ]
  },
  {
   "cell_type": "code",
   "execution_count": null,
   "id": "e571145b",
   "metadata": {},
   "outputs": [],
   "source": [
    "import numpy as np\n",
    "\n",
    "x=0.4\n",
    "y=0.1\n",
    "z=-0.3\n",
    "\n",
    "target = np.array(\n",
    "    [\n",
    "        [0, 0, -1, x],\n",
    "        [0, 1, 0, y],\n",
    "        [1, 0, 0, z],\n",
    "        [0, 0, 0, 1],\n",
    "    ]\n",
    ")\n",
    "\n",
    "target"
   ]
  },
  {
   "cell_type": "code",
   "execution_count": null,
   "id": "aac9de48",
   "metadata": {},
   "outputs": [],
   "source": [
    "joints_positions = reachy.l_arm.inverse_kinematics(target)\n",
    "joints_positions"
   ]
  },
  {
   "cell_type": "code",
   "execution_count": null,
   "id": "dbcb3083",
   "metadata": {},
   "outputs": [],
   "source": [
    "reachy.l_arm.goto_joints(joints_positions)"
   ]
  },
  {
   "cell_type": "code",
   "execution_count": null,
   "id": "b2315927",
   "metadata": {},
   "outputs": [],
   "source": [
    "reachy.set_pose(\"default\")\n",
    "reachy.l_arm.goto_from_matrix(target)"
   ]
  },
  {
   "cell_type": "markdown",
   "id": "fd037ff6",
   "metadata": {},
   "source": [
    "> All these moves are illustrated in [draw_square](draw_square.py). Check it out to see how to make Reachy draw a square with its right arm!"
   ]
  },
  {
   "cell_type": "markdown",
   "id": "bbcc9e57",
   "metadata": {},
   "source": [
    "## Gripper Control"
   ]
  },
  {
   "cell_type": "markdown",
   "id": "bbd3c88d",
   "metadata": {},
   "source": [
    "Finally, you may want to open or close a gripper to grab an object! Use the `close` or `open` method to do so:"
   ]
  },
  {
   "cell_type": "code",
   "execution_count": null,
   "id": "93a17e38",
   "metadata": {},
   "outputs": [],
   "source": [
    "reachy.l_arm.gripper.close()\n",
    "time.sleep(1)\n",
    "reachy.l_arm.gripper.open()"
   ]
  },
  {
   "cell_type": "markdown",
   "id": "1101041b",
   "metadata": {},
   "source": [
    "Of course, you can partially open the gripper, and get its current state:"
   ]
  },
  {
   "cell_type": "code",
   "execution_count": null,
   "id": "b7265c1a",
   "metadata": {},
   "outputs": [],
   "source": [
    "reachy.l_arm.gripper.set_opening(55)\n",
    "time.sleep(1)\n",
    "reachy.l_arm.gripper.opening"
   ]
  },
  {
   "cell_type": "markdown",
   "id": "a4fcb002",
   "metadata": {},
   "source": [
    "# Set robot back to compliant mode"
   ]
  },
  {
   "cell_type": "code",
   "execution_count": null,
   "id": "e9b97de0",
   "metadata": {},
   "outputs": [],
   "source": [
    "reachy.set_pose('default', duration=5)\n",
    "while reachy.l_arm.get_move_playing().id != -1 or reachy.r_arm.get_move_playing().id != -1 or reachy.head.get_move_playing().id != -1:\n",
    "    time.sleep(0.5)\n",
    "    \n",
    "reachy.turn_off_smoothly()"
   ]
  }
 ],
 "metadata": {
  "kernelspec": {
   "display_name": "Python 3 (ipykernel)",
   "language": "python",
   "name": "python3"
  },
  "language_info": {
   "codemirror_mode": {
    "name": "ipython",
    "version": 3
   },
   "file_extension": ".py",
   "mimetype": "text/x-python",
   "name": "python",
   "nbconvert_exporter": "python",
   "pygments_lexer": "ipython3",
   "version": "3.10.12"
  }
 },
 "nbformat": 4,
 "nbformat_minor": 5
}<|MERGE_RESOLUTION|>--- conflicted
+++ resolved
@@ -1,6 +1,7 @@
 {
  "cells": [
   {
+   "attachments": {},
    "cell_type": "markdown",
    "id": "0c52fc2b",
    "metadata": {},
@@ -9,6 +10,7 @@
    ]
   },
   {
+   "attachments": {},
    "cell_type": "markdown",
    "id": "3f89c050",
    "metadata": {},
@@ -17,6 +19,7 @@
    ]
   },
   {
+   "attachments": {},
    "cell_type": "markdown",
    "id": "1f35ddce",
    "metadata": {},
@@ -25,6 +28,7 @@
    ]
   },
   {
+   "attachments": {},
    "cell_type": "markdown",
    "id": "f226e41b",
    "metadata": {},
@@ -46,6 +50,7 @@
    ]
   },
   {
+   "attachments": {},
    "cell_type": "markdown",
    "id": "923aca0f",
    "metadata": {},
@@ -61,11 +66,11 @@
    "outputs": [],
    "source": [
     "reachy.l_arm.turn_on()\n",
-    "reachy.r_arm.turn_on()\n",
-    "time.sleep(0.1)"
-   ]
-  },
-  {
+    "reachy.r_arm.turn_on()"
+   ]
+  },
+  {
+   "attachments": {},
    "cell_type": "markdown",
    "id": "f0549ff9",
    "metadata": {},
@@ -86,6 +91,7 @@
    ]
   },
   {
+   "attachments": {},
    "cell_type": "markdown",
    "id": "edf24ed3",
    "metadata": {},
@@ -94,6 +100,7 @@
    ]
   },
   {
+   "attachments": {},
    "cell_type": "markdown",
    "id": "d24a569e",
    "metadata": {},
@@ -131,6 +138,7 @@
    ]
   },
   {
+   "attachments": {},
    "cell_type": "markdown",
    "id": "729c9bb0",
    "metadata": {},
@@ -159,6 +167,7 @@
    ]
   },
   {
+   "attachments": {},
    "cell_type": "markdown",
    "id": "b966a8a6",
    "metadata": {},
@@ -167,6 +176,7 @@
    ]
   },
   {
+   "attachments": {},
    "cell_type": "markdown",
    "id": "0a5a3cf5",
    "metadata": {},
@@ -181,11 +191,11 @@
    "metadata": {},
    "outputs": [],
    "source": [
-    "r_elbow_at_90_deg = [0, -10, -15, -90, 0, 0, 0]\n",
-    "l_elbow_at_90_deg = [0, 10, 15, -90, 0, 0, 0]"
-   ]
-  },
-  {
+    "elbow_at_90_deg = [0, 0, 0, -90, 0, 0, 0] # only the elbow is set"
+   ]
+  },
+  {
+   "attachments": {},
    "cell_type": "markdown",
    "id": "7ce160b9",
    "metadata": {},
@@ -200,15 +210,10 @@
    "metadata": {},
    "outputs": [],
    "source": [
-<<<<<<< HEAD
     "reachy.r_arm.goto_joints(elbow_at_90_deg)\n",
     "reachy.l_arm.goto_joints(elbow_at_90_deg)\n",
     "while reachy.r_arm.get_move_playing().id != -1:\n",
     "    time.sleep(0.5)"
-=======
-    "reachy.r_arm.goto_joints(r_elbow_at_90_deg)\n",
-    "reachy.l_arm.goto_joints(l_elbow_at_90_deg)"
->>>>>>> c35f7d33
    ]
   },
   {
@@ -281,6 +286,7 @@
    ]
   },
   {
+   "attachments": {},
    "cell_type": "markdown",
    "id": "6adc9be3",
    "metadata": {},
@@ -289,6 +295,7 @@
    ]
   },
   {
+   "attachments": {},
    "cell_type": "markdown",
    "id": "5f4bf763",
    "metadata": {},
@@ -303,6 +310,7 @@
    ]
   },
   {
+   "attachments": {},
    "cell_type": "markdown",
    "id": "4fc61e8d",
    "metadata": {},
@@ -311,6 +319,7 @@
    ]
   },
   {
+   "attachments": {},
    "cell_type": "markdown",
    "id": "e5ff1aa7",
    "metadata": {},
@@ -329,6 +338,7 @@
    ]
   },
   {
+   "attachments": {},
    "cell_type": "markdown",
    "id": "b7dc0089",
    "metadata": {},
@@ -343,10 +353,11 @@
    "metadata": {},
    "outputs": [],
    "source": [
-    "reachy.l_arm.forward_kinematics([10, 10, 15, -90, 0, 0, 0])"
-   ]
-  },
-  {
+    "reachy.l_arm.forward_kinematics([10, 0, 0, -90, 0, 0, 0])"
+   ]
+  },
+  {
+   "attachments": {},
    "cell_type": "markdown",
    "id": "4159b168",
    "metadata": {},
@@ -355,6 +366,7 @@
    ]
   },
   {
+   "attachments": {},
    "cell_type": "markdown",
    "id": "8648377a",
    "metadata": {},
@@ -363,6 +375,7 @@
    ]
   },
   {
+   "attachments": {},
    "cell_type": "markdown",
    "id": "4b069dfb",
    "metadata": {},
@@ -378,20 +391,8 @@
    "outputs": [],
    "source": [
     "import numpy as np\n",
-    "\n",
-    "x=0.4\n",
-    "y=0.1\n",
-    "z=-0.3\n",
-    "\n",
-    "target = np.array(\n",
-    "    [\n",
-    "        [0, 0, -1, x],\n",
-    "        [0, 1, 0, y],\n",
-    "        [1, 0, 0, z],\n",
-    "        [0, 0, 0, 1],\n",
-    "    ]\n",
-    ")\n",
-    "\n",
+    "target = np.identity(4)\n",
+    "target[0][3] = 0.4\n",
     "target"
    ]
   },
@@ -428,6 +429,7 @@
    ]
   },
   {
+   "attachments": {},
    "cell_type": "markdown",
    "id": "fd037ff6",
    "metadata": {},
@@ -436,6 +438,7 @@
    ]
   },
   {
+   "attachments": {},
    "cell_type": "markdown",
    "id": "bbcc9e57",
    "metadata": {},
@@ -444,6 +447,7 @@
    ]
   },
   {
+   "attachments": {},
    "cell_type": "markdown",
    "id": "bbd3c88d",
    "metadata": {},
@@ -464,6 +468,7 @@
    ]
   },
   {
+   "attachments": {},
    "cell_type": "markdown",
    "id": "1101041b",
    "metadata": {},
@@ -484,6 +489,7 @@
    ]
   },
   {
+   "attachments": {},
    "cell_type": "markdown",
    "id": "a4fcb002",
    "metadata": {},
@@ -499,11 +505,19 @@
    "outputs": [],
    "source": [
     "reachy.set_pose('default', duration=5)\n",
+    "reachy.set_pose('default')\n",
     "while reachy.l_arm.get_move_playing().id != -1 or reachy.r_arm.get_move_playing().id != -1 or reachy.head.get_move_playing().id != -1:\n",
     "    time.sleep(0.5)\n",
     "    \n",
     "reachy.turn_off_smoothly()"
    ]
+  },
+  {
+   "attachments": {},
+   "cell_type": "markdown",
+   "id": "779ffbf1",
+   "metadata": {},
+   "source": []
   }
  ],
  "metadata": {
@@ -522,7 +536,7 @@
    "name": "python",
    "nbconvert_exporter": "python",
    "pygments_lexer": "ipython3",
-   "version": "3.10.12"
+   "version": "3.10.0"
   }
  },
  "nbformat": 4,
