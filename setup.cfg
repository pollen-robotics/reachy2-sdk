--- conflicted
+++ resolved
@@ -20,12 +20,7 @@
     grpcio>=1.59.0, <=1.62.2
     pyquaternion==0.9.9
     opencv-python>=4.8.0, <4.9.0
-<<<<<<< HEAD
-    mobile-base-sdk>=1.0.2, <1.1.0
     reachy2-sdk-api>=1.0.7,  <1.1.0
-=======
-    reachy2-sdk-api>=1.0.6,  <1.1.0
->>>>>>> c35f7d33
 
 [options.packages.find]
 where = src
