name: Documentation

on:
  pull_request:
  push:
    branches:
      - main

jobs:
  check-docstrings:
    runs-on: ubuntu-22.04
    steps:
<<<<<<< HEAD
      - uses: actions/checkout@v3
      - name: Set up Python 3.10
        uses: actions/setup-python@v4
        with:
          python-version: "3.10"
          cache: 'pip' # caching pip dependencies
      - name: Install dependencies
        run: |
          python -m pip install --upgrade pip
          pip install .[dev]
      - name : Check docstrings
        run : pydocstyle src/ --convention google --count

  build-docs:
    runs-on: ubuntu-22.04
    steps:
=======
>>>>>>> b44ff48b
    - name: Checkout Repository
      uses: actions/checkout@v3

    - name: Set up Python 3.10
      uses: actions/setup-python@v4
      with:
        python-version: '3.10'

    - name: Install Dependencies
      run: |
        python -m pip install --upgrade pip
        pip install .[dev]

    - name: Generate Documentation
      run: pdoc reachy2_sdk --output-dir docs --logo "https://pollen-robotics.github.io/reachy2-sdk/pollen_logo.png" --logo-link "https://www.pollen-robotics.com" --docformat google

    - name: Archive Documentation
      uses: actions/upload-artifact@v4
      with:
        name: documentation
        path: docs/

  publish-docs:
    needs: build-docs
    if: github.ref == 'refs/heads/main'
    runs-on: ubuntu-22.04
    steps:
      - name: Download Documentation
        uses: actions/download-artifact@v4
        with:
          name: documentation
          path: docs/
            
      - name: Deploy to GitHub Pages
        uses: peaceiris/actions-gh-pages@v4
        with:
          github_token: ${{ secrets.GITHUB_TOKEN }}
          publish_dir: ./docs<|MERGE_RESOLUTION|>--- conflicted
+++ resolved
@@ -10,7 +10,6 @@
   check-docstrings:
     runs-on: ubuntu-22.04
     steps:
-<<<<<<< HEAD
       - uses: actions/checkout@v3
       - name: Set up Python 3.10
         uses: actions/setup-python@v4
@@ -27,8 +26,6 @@
   build-docs:
     runs-on: ubuntu-22.04
     steps:
-=======
->>>>>>> b44ff48b
     - name: Checkout Repository
       uses: actions/checkout@v3
 
