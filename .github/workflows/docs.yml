--- conflicted
+++ resolved
@@ -6,29 +6,25 @@
   build-docs:
     runs-on: ubuntu-22.04
     steps:
-      - name: Install SSH_KEYS
-        uses: webfactory/ssh-agent@v0.8.0
-        with:
-          ssh-private-key: |
+    - name: Install SSH_KEYS
+      uses: webfactory/ssh-agent@v0.8.0
+      with:
+        ssh-private-key: |
             ${{ secrets.SSH_PRIVATE_KEY_REACHY2_SDK_API }}
 
-      - name: Checkout Repository
-        uses: actions/checkout@v3
+    - name: Checkout Repository
+      uses: actions/checkout@v3
 
-      - name: Set up Python 3.10
-        uses: actions/setup-python@v4
-        with:
-          python-version: "3.10"
+    - name: Set up Python 3.10
+      uses: actions/setup-python@v4
+      with:
+        python-version: '3.10'
 
-      - name: Install Dependencies
-        run: |
-          python -m pip install --upgrade pip
-          pip install .[dev]
+    - name: Install Dependencies
+      run: |
+        python -m pip install --upgrade pip
+        pip install .[dev]
 
-      - name: Generate Documentation
-        run: pdoc reachy2_sdk --output-dir docs --logo "https://www.pollen-robotics.com/img/company/logo/pollen_logo_square_black.svg"
-
-<<<<<<< HEAD
     - name: Generate Documentation
       run: pdoc reachy2_sdk --output-dir docs --logo "https://www.pollen-robotics.com/img/company/logo/pollen_logo_square_black.svg"
 
@@ -36,11 +32,4 @@
       uses: actions/upload-artifact@v4
       with:
         name: documentation
-        path: docs/
-=======
-      - name: Archive Documentation
-        uses: actions/upload-artifact@v4
-        with:
-          name: documentation
-          path: docs/
->>>>>>> cf066057
+        path: docs/